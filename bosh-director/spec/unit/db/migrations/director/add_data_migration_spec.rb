require 'db_spec_helper'

module Bosh::Director
  describe 'Reminder to add test covering db migration while data exist' do
    it 'should have written a test for latest migration script that was added' do
      latest_db_migration_file = DBSpecHelper.get_latest_migration_script

      # This is an explicit reminder to write a test which covers migrating DB while it was already
      # populated with data. This test will fail every time a new migration script is added. Change
      # the file name below to the latest when a test is added.
      # Look at tests in this directory for similar examples: bosh-director/spec/unit/db/migrations/director
<<<<<<< HEAD
      expect(latest_db_migration_file).to eq('20160818112257_change_stemcell_unique_key.rb')
=======
      expect(latest_db_migration_file).to eq('20161031204534_populate_lifecycle_on_instance_spec.rb')
>>>>>>> a46368f9
    end
  end
end<|MERGE_RESOLUTION|>--- conflicted
+++ resolved
@@ -9,11 +9,7 @@
       # populated with data. This test will fail every time a new migration script is added. Change
       # the file name below to the latest when a test is added.
       # Look at tests in this directory for similar examples: bosh-director/spec/unit/db/migrations/director
-<<<<<<< HEAD
-      expect(latest_db_migration_file).to eq('20160818112257_change_stemcell_unique_key.rb')
-=======
       expect(latest_db_migration_file).to eq('20161031204534_populate_lifecycle_on_instance_spec.rb')
->>>>>>> a46368f9
     end
   end
 end