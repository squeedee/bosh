require 'spec_helper'

describe Bosh::Director::JobUpdater do
<<<<<<< HEAD
  subject(:job_updater) { described_class.new(deployment_plan, job, links_resolver, disk_manager) }
  let(:disk_manager) { BD::SingleDiskManager.new(logger)}
=======
  subject(:job_updater) { described_class.new(deployment_plan, job, disk_manager) }
  let(:disk_manager) { BD::DiskManager.new(cloud, logger)}
  let(:cloud) { instance_double(Bosh::Clouds) }
>>>>>>> 1bf9c8bd

  let(:ip_provider) {instance_double('Bosh::Director::DeploymentPlan::IpProvider')}
  let(:skip_drain) {instance_double('Bosh::Director::DeploymentPlan::SkipDrain')}

  let(:deployment_plan) { instance_double('Bosh::Director::DeploymentPlan::Planner', {
      ip_provider: ip_provider,
      skip_drain: skip_drain
    }) }

  let(:job) do
    instance_double('Bosh::Director::DeploymentPlan::InstanceGroup', {
      name: 'job_name',
      update: update_config,
      unneeded_instances: [],
      obsolete_instance_plans: []
    })
  end

  let(:update_config) {
    BD::DeploymentPlan::UpdateConfig.new({'canaries' => 1, 'max_in_flight' => 1, 'canary_watch_time' => '1000-2000', 'update_watch_time' => '1000-2000'})
  }

  describe 'update' do
    let(:needed_instance_plans) { [] }
    before {
      allow(job).to receive(:needed_instance_plans).and_return(needed_instance_plans)
      allow(job).to receive(:did_change=)
    }

    let(:update_error) { RuntimeError.new('update failed') }

    let(:instance_deleter) { instance_double('Bosh::Director::InstanceDeleter') }
    before { allow(Bosh::Director::InstanceDeleter).to receive(:new).and_return(instance_deleter) }

    context 'when job is up to date' do
      let(:needed_instance_plans) do
        instance_plan = BD::DeploymentPlan::InstancePlan.new(
          instance: instance_double(BD::DeploymentPlan::Instance),
          desired_instance: BD::DeploymentPlan::DesiredInstance.new(nil, 'started', nil),
          existing_instance: nil
        )
        allow(instance_plan).to receive(:changed?) { false }
        allow(instance_plan).to receive(:should_be_ignored?) { false }
        allow(instance_plan).to receive(:changes) { [] }
        allow(instance_plan).to receive(:persist_current_spec)
        [instance_plan]
      end

      it 'should not begin the updating job event stage' do
        job_updater.update

        check_event_log do |events|
          expect(events).to be_empty
        end
      end

      it 'persists the full spec to the database in case something that is not sent to the vm changes' do
        expect(needed_instance_plans.first).to receive(:persist_current_spec)
        job_updater.update
      end
    end

    context 'when instance plans should be ignored' do
      let(:needed_instance_plans) do
        instance_plan = BD::DeploymentPlan::InstancePlan.new(
            instance: instance_double(BD::DeploymentPlan::Instance),
            desired_instance: BD::DeploymentPlan::DesiredInstance.new(nil, 'started', nil),
            existing_instance: nil
        )
        allow(instance_plan).to receive(:changed?) { true }
        allow(instance_plan).to receive(:should_be_ignored?) { true }
        allow(instance_plan).to receive(:changes) { [] }
        allow(instance_plan).to receive(:persist_current_spec)
        [instance_plan]
      end

      it 'should apply the insatnce plan' do
        job_updater.update

        check_event_log do |events|
          expect(events).to be_empty
        end
      end
    end

    context 'when job needs to be updated' do
      let(:canary_model) { instance_double('Bosh::Director::Models::Instance', to_s: "job_name/fake_uuid (1)") }
      let(:changed_instance_model) { instance_double('Bosh::Director::Models::Instance', to_s: "job_name/fake_uuid (2)") }
      let(:canary) { instance_double('Bosh::Director::DeploymentPlan::Instance', availability_zone: nil, index: 1, model: canary_model) }
      let(:changed_instance) { instance_double('Bosh::Director::DeploymentPlan::Instance', availability_zone: nil, index: 2, model: changed_instance_model) }
      let(:unchanged_instance) do
        instance_double('Bosh::Director::DeploymentPlan::Instance', availability_zone: nil, index: 3)
      end
      let(:canary_plan) do
        plan = BD::DeploymentPlan::InstancePlan.new(
          instance: canary,
          desired_instance:  BD::DeploymentPlan::DesiredInstance.new(nil, 'started', nil),
          existing_instance: nil
        )
        allow(plan).to receive(:changed?) { true }
        allow(plan).to receive(:should_be_ignored?) { false }
        allow(plan).to receive(:changes) { ['dns']}
        plan
      end
      let(:changed_instance_plan) do
        plan = BD::DeploymentPlan::InstancePlan.new(
          instance: changed_instance,
          desired_instance:  BD::DeploymentPlan::DesiredInstance.new(nil, 'started', nil),
          existing_instance: BD::Models::Instance.make
        )
        allow(plan).to receive(:changed?) { true }
        allow(plan).to receive(:should_be_ignored?) { false }
        allow(plan).to receive(:changes) { ['network']}
        plan
      end
      let(:unchanged_instance_plan) do
        plan = BD::DeploymentPlan::InstancePlan.new(
          instance: unchanged_instance,
          desired_instance: BD::DeploymentPlan::DesiredInstance.new(nil, 'started', nil),
          existing_instance: BD::Models::Instance.make
        )
        allow(plan).to receive(:changed?) { false }
        allow(plan).to receive(:should_be_ignored?) { false }
        allow(plan).to receive(:changes) { [] }
        allow(plan).to receive(:persist_current_spec)
        plan
      end

      let(:needed_instance_plans) { [canary_plan, changed_instance_plan, unchanged_instance_plan] }

      let(:canary_updater) { instance_double('Bosh::Director::InstanceUpdater') }
      let(:changed_updater) { instance_double('Bosh::Director::InstanceUpdater') }
      let(:unchanged_updater) { instance_double('Bosh::Director::InstanceUpdater') }

      before do
        allow(Bosh::Director::InstanceUpdater).to receive(:new_instance_updater)
                                                    .with(ip_provider)
                                                    .and_return(canary_updater, changed_updater, unchanged_updater)
      end

      it 'should update changed job instances with canaries' do
        expect(canary_updater).to receive(:update).with(canary_plan, canary: true)
        expect(changed_updater).to receive(:update).with(changed_instance_plan)
        expect(unchanged_updater).to_not receive(:update)

        job_updater.update

        check_event_log do |events|
          [
            updating_stage_event(index: 1, total: 2, task: 'job_name/fake_uuid (1) (canary)', state: 'started'),
            updating_stage_event(index: 1, total: 2, task: 'job_name/fake_uuid (1) (canary)', state: 'finished'),
            updating_stage_event(index: 2, total: 2, task: 'job_name/fake_uuid (2)', state: 'started'),
            updating_stage_event(index: 2, total: 2, task: 'job_name/fake_uuid (2)', state: 'finished'),
          ].each_with_index do |expected_event, index|
            expect(events[index]).to include(expected_event)
          end
        end
      end

      it 'should not continue updating changed job instances if canaries failed' do
        expect(canary_updater).to receive(:update).with(canary_plan, canary: true).and_raise(update_error)
        expect(changed_updater).to_not receive(:update)
        expect(unchanged_updater).to_not receive(:update)

        expect { job_updater.update }.to raise_error(update_error)

        check_event_log do |events|
          [
            updating_stage_event(index: 1, total: 2, task: 'job_name/fake_uuid (1) (canary)', state: 'started'),
            updating_stage_event(index: 1, total: 2, task: 'job_name/fake_uuid (1) (canary)', state: 'failed'),
          ].each_with_index do |expected_event, index|
            expect(events[index]).to include(expected_event)
          end
        end
      end

      it 'should raise an error if updating changed jobs instances failed' do
        expect(canary_updater).to receive(:update).with(canary_plan, canary: true)
        expect(changed_updater).to receive(:update).with(changed_instance_plan).and_raise(update_error)
        expect(unchanged_updater).to_not receive(:update)

        expect { job_updater.update }.to raise_error(update_error)

        check_event_log do |events|
          [
            updating_stage_event(index: 1, total: 2, task: 'job_name/fake_uuid (1) (canary)', state: 'started'),
            updating_stage_event(index: 1, total: 2, task: 'job_name/fake_uuid (1) (canary)', state: 'finished'),
            updating_stage_event(index: 2, total: 2, task: 'job_name/fake_uuid (2)', state: 'started'),
            updating_stage_event(index: 2, total: 2, task: 'job_name/fake_uuid (2)', state: 'failed'),
          ].each_with_index do |expected_event, index|
            expect(events[index]).to include(expected_event)
          end
        end
      end
    end

    context 'when the job has unneeded instances' do
      let(:instance) { instance_double('Bosh::Director::DeploymentPlan::Instance') }
      let(:instance_plan) { BD::DeploymentPlan::InstancePlan.new(existing_instance: nil, desired_instance: nil, instance: instance) }
      before { allow(job).to receive(:unneeded_instances).and_return([instance]) }
      before { allow(job).to receive(:obsolete_instance_plans).and_return([instance_plan]) }

      it 'should delete the unneeded instances' do
        allow(Bosh::Director::Config.event_log).to receive(:begin_stage).and_call_original
        expect(Bosh::Director::Config.event_log).to receive(:begin_stage).
          with('Deleting unneeded instances', 1, ['job_name'])
        expect(instance_deleter).to receive(:delete_instance_plans).
          with([instance_plan], instance_of(Bosh::Director::EventLog::Stage), { max_threads: 1 })

        job_updater.update
      end
    end

    context 'when the job has no unneeded instances' do
      before { allow(job).to receive(:unneeded_instances).and_return([]) }

      it 'should not delete instances if there are not any unneeded instances' do
        expect(instance_deleter).to_not receive(:delete_instance_plans)
        job_updater.update
      end
    end

    context 'when there are multiple AZs' do
      let(:update_config) {
        BD::DeploymentPlan::UpdateConfig.new({'canaries' => canaries, 'max_in_flight' => max_in_flight, 'canary_watch_time' => '1000-2000', 'update_watch_time' => '1000-2000'})
      }

      let (:canaries) { 1 }
      let (:max_in_flight) { 2 }
      let(:canary_model) { instance_double('Bosh::Director::Models::Instance', to_s: "job_name/fake_uuid (1)") }
      let(:changed_instance_model_1) { instance_double('Bosh::Director::Models::Instance', to_s: "job_name/fake_uuid (2)") }
      let(:changed_instance_model_2) { instance_double('Bosh::Director::Models::Instance', to_s: "job_name/fake_uuid (3)") }
      let(:changed_instance_model_3) { instance_double('Bosh::Director::Models::Instance', to_s: "job_name/fake_uuid (4)") }
      let(:canary) { instance_double('Bosh::Director::DeploymentPlan::Instance', availability_zone: 'z1', index: 1, model: canary_model) }
      let(:changed_instance_1) { instance_double('Bosh::Director::DeploymentPlan::Instance', availability_zone: 'z1', index: 2, model: changed_instance_model_1) }
      let(:changed_instance_2) { instance_double('Bosh::Director::DeploymentPlan::Instance', availability_zone: 'z2', index: 3, model: changed_instance_model_2) }
      let(:changed_instance_3) { instance_double('Bosh::Director::DeploymentPlan::Instance', availability_zone: 'z2', index: 4, model: changed_instance_model_3) }

      let(:canary_plan) do
        plan = BD::DeploymentPlan::InstancePlan.new(
          instance: canary,
          desired_instance:  BD::DeploymentPlan::DesiredInstance.new(nil, 'started', nil),
          existing_instance: nil
        )
        allow(plan).to receive(:changed?) { true }
        allow(plan).to receive(:should_be_ignored?) { false }
        allow(plan).to receive(:changes) { ['dns']}
        plan
      end
      let(:changed_instance_plan_1) do
        plan = BD::DeploymentPlan::InstancePlan.new(
          instance: changed_instance_1,
          desired_instance:  BD::DeploymentPlan::DesiredInstance.new(nil, 'started', nil),
          existing_instance: BD::Models::Instance.make
        )
        allow(plan).to receive(:changed?) { true }
        allow(plan).to receive(:should_be_ignored?) { false }
        allow(plan).to receive(:changes) { ['network']}
        plan
      end
      let(:changed_instance_plan_2) do
        plan = BD::DeploymentPlan::InstancePlan.new(
          instance: changed_instance_2,
          desired_instance:  BD::DeploymentPlan::DesiredInstance.new(nil, 'started', nil),
          existing_instance: BD::Models::Instance.make
        )
        allow(plan).to receive(:changed?) { true }
        allow(plan).to receive(:should_be_ignored?) { false }
        allow(plan).to receive(:changes) { ['network']}
        plan
      end
      let(:changed_instance_plan_3) do
        plan = BD::DeploymentPlan::InstancePlan.new(
          instance: changed_instance_3,
          desired_instance:  BD::DeploymentPlan::DesiredInstance.new(nil, 'started', nil),
          existing_instance: BD::Models::Instance.make
        )
        allow(plan).to receive(:changed?) { true }
        allow(plan).to receive(:should_be_ignored?) { false }
        allow(plan).to receive(:changes) { ['network']}
        plan
      end

      let(:needed_instance_plans) { [canary_plan, changed_instance_plan_1, changed_instance_plan_2, changed_instance_plan_3 ] }

      let(:canary_updater) { instance_double('Bosh::Director::InstanceUpdater') }
      let(:changed_updater) { instance_double('Bosh::Director::InstanceUpdater') }

      before do
        allow(Bosh::Director::InstanceUpdater).to receive(:new_instance_updater)
                                                    .with(ip_provider)
                                                    .and_return(canary_updater, changed_updater)
      end

      it 'should finish the max_in_flight for an AZ before beginning the next AZ' do
        expect(canary_updater).to receive(:update).with(canary_plan, canary: true)
        expect(changed_updater).to receive(:update).with(changed_instance_plan_1)
        expect(changed_updater).to receive(:update).with(changed_instance_plan_2)
        expect(changed_updater).to receive(:update).with(changed_instance_plan_3)

        job_updater.update

        check_event_log do |events|
          [
            updating_stage_event(index: 1, total: 4, task: 'job_name/fake_uuid (1) (canary)', state: 'started'),
            updating_stage_event(index: 1, total: 4, task: 'job_name/fake_uuid (1) (canary)', state: 'finished'),
            updating_stage_event(index: 2, total: 4, task: 'job_name/fake_uuid (2)', state: 'started'),
            updating_stage_event(index: 2, total: 4, task: 'job_name/fake_uuid (2)', state: 'finished'),
          ].each_with_index do |expected_event, index|
            expect(events[index]).to include(expected_event)
          end

          # blocked until next az...
          last_events = events[3..-1]
          expected_events = [
            updating_stage_event(total: 4, task: 'job_name/fake_uuid (3)', state: 'started'),
            updating_stage_event(total: 4, task: 'job_name/fake_uuid (4)', state: 'started'),
            updating_stage_event(total: 4, task: 'job_name/fake_uuid (3)', state: 'finished'),
            updating_stage_event(total: 4, task: 'job_name/fake_uuid (4)', state: 'finished'),
          ]
          expected_events.map do |expected_event|
            expect(last_events.select { |event| same_event?(event, expected_event) }).not_to be_empty
          end
        end
      end

      context 'when max_in_flight and canaries are specified as percents' do
        let (:canaries) { '50%' }
        let (:max_in_flight) { '100%' }

        it 'should understand it' do
          expect(canary_updater).to receive(:update).with(canary_plan, canary: true)
          expect(changed_updater).to receive(:update).with(changed_instance_plan_1)
          expect(changed_updater).to receive(:update).with(changed_instance_plan_2)
          expect(changed_updater).to receive(:update).with(changed_instance_plan_3)

          job_updater.update

          check_event_log do |events|
            [
                updating_stage_event(index: 1, total: 4, task: 'job_name/fake_uuid (1) (canary)', state: 'started'),
                updating_stage_event(index: 1, total: 4, task: 'job_name/fake_uuid (1) (canary)', state: 'finished'),
                updating_stage_event(index: 2, total: 4, task: 'job_name/fake_uuid (2)', state: 'started'),
                updating_stage_event(index: 2, total: 4, task: 'job_name/fake_uuid (2)', state: 'finished'),
            ].each_with_index do |expected_event, index|
              expect(events[index]).to include(expected_event)
            end

            # blocked until next az...
            last_events = events[3..-1]
            expected_events = [
                updating_stage_event(total: 4, task: 'job_name/fake_uuid (3)', state: 'started'),
                updating_stage_event(total: 4, task: 'job_name/fake_uuid (4)', state: 'started'),
                updating_stage_event(total: 4, task: 'job_name/fake_uuid (3)', state: 'finished'),
                updating_stage_event(total: 4, task: 'job_name/fake_uuid (4)', state: 'finished'),
            ]
            expected_events.map do |expected_event|
              expect(last_events.select { |event| same_event?(event, expected_event) }).not_to be_empty
            end
          end
        end
      end
    end
  end

  def updating_stage_event(options)
    events = {
      'stage' => 'Updating instance',
      'tags' => ['job_name'],
      'total' => options[:total],
      'task' => options[:task],
      'state' => options[:state]
    }
    events['index'] = options[:index] if options.has_key?(:index)
    events
  end

  def same_event?(event, expected_event)
    expected_event.each do |k,v|
      return false if event[k] != v
    end
    true
  end
end<|MERGE_RESOLUTION|>--- conflicted
+++ resolved
@@ -1,14 +1,8 @@
 require 'spec_helper'
 
 describe Bosh::Director::JobUpdater do
-<<<<<<< HEAD
-  subject(:job_updater) { described_class.new(deployment_plan, job, links_resolver, disk_manager) }
-  let(:disk_manager) { BD::SingleDiskManager.new(logger)}
-=======
   subject(:job_updater) { described_class.new(deployment_plan, job, disk_manager) }
-  let(:disk_manager) { BD::DiskManager.new(cloud, logger)}
-  let(:cloud) { instance_double(Bosh::Clouds) }
->>>>>>> 1bf9c8bd
+  let(:disk_manager) { BD::DiskManager.new(logger)}
 
   let(:ip_provider) {instance_double('Bosh::Director::DeploymentPlan::IpProvider')}
   let(:skip_drain) {instance_double('Bosh::Director::DeploymentPlan::SkipDrain')}
@@ -334,49 +328,12 @@
           end
         end
       end
-
-      context 'when max_in_flight and canaries are specified as percents' do
-        let (:canaries) { '50%' }
-        let (:max_in_flight) { '100%' }
-
-        it 'should understand it' do
-          expect(canary_updater).to receive(:update).with(canary_plan, canary: true)
-          expect(changed_updater).to receive(:update).with(changed_instance_plan_1)
-          expect(changed_updater).to receive(:update).with(changed_instance_plan_2)
-          expect(changed_updater).to receive(:update).with(changed_instance_plan_3)
-
-          job_updater.update
-
-          check_event_log do |events|
-            [
-                updating_stage_event(index: 1, total: 4, task: 'job_name/fake_uuid (1) (canary)', state: 'started'),
-                updating_stage_event(index: 1, total: 4, task: 'job_name/fake_uuid (1) (canary)', state: 'finished'),
-                updating_stage_event(index: 2, total: 4, task: 'job_name/fake_uuid (2)', state: 'started'),
-                updating_stage_event(index: 2, total: 4, task: 'job_name/fake_uuid (2)', state: 'finished'),
-            ].each_with_index do |expected_event, index|
-              expect(events[index]).to include(expected_event)
-            end
-
-            # blocked until next az...
-            last_events = events[3..-1]
-            expected_events = [
-                updating_stage_event(total: 4, task: 'job_name/fake_uuid (3)', state: 'started'),
-                updating_stage_event(total: 4, task: 'job_name/fake_uuid (4)', state: 'started'),
-                updating_stage_event(total: 4, task: 'job_name/fake_uuid (3)', state: 'finished'),
-                updating_stage_event(total: 4, task: 'job_name/fake_uuid (4)', state: 'finished'),
-            ]
-            expected_events.map do |expected_event|
-              expect(last_events.select { |event| same_event?(event, expected_event) }).not_to be_empty
-            end
-          end
-        end
-      end
     end
   end
 
   def updating_stage_event(options)
     events = {
-      'stage' => 'Updating instance',
+      'stage' => 'Updating job',
       'tags' => ['job_name'],
       'total' => options[:total],
       'task' => options[:task],
