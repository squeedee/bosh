--- conflicted
+++ resolved
@@ -100,19 +100,7 @@
           context 'and there is no existing deployment with the same name' do
             it 'should create a new deployment' do
               expect {
-<<<<<<< HEAD
-                subject.find_or_create_by_name('new', {'scopes' => ['bosh.teams.production.admin']})
-              }.to change { Models::Deployment.count }
-
-              expect(Models::Deployment.filter(name: 'new', teams: 'production').count).to eq(1)
-            end
-
-            it 'should create a new deployment' do
-              expect {
                 subject.find_or_create_by_name('new', {'scopes' => ['bosh.teams.production.admin', 'bosh.teams.dev.admin']})
-=======
-                subject.find_or_create_by_name('new', {'scopes' => ['bosh.team.production.admin']})
->>>>>>> 7174cb66
               }.to change { Models::Deployment.count }
 
               expect(Models::Deployment.filter(name: 'new', teams: 'production,dev').count).to eq(1)
