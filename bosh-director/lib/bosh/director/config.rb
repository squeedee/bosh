--- conflicted
+++ resolved
@@ -38,11 +38,8 @@
         :enable_post_deploy,
         :generate_vm_passwords,
         :remove_dev_tools,
-<<<<<<< HEAD
         :director_ips,
-=======
         :enable_virtual_delete_vms,
->>>>>>> 2875a2ed
       )
 
       attr_reader(
