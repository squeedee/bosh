module Bosh
  module Director
    module DeploymentPlan
      class TransientDeployment
        def initialize(name, manifest, release_versions)
          @name = name
          @manifest = manifest
          @release_versions = release_versions
          @vms = []
        end
        attr_accessor :name, :manifest, :release_versions, :vms
      end

      class PlannerFactory
        def self.create(event_log, logger)
          deployment_manifest_migrator = Bosh::Director::DeploymentPlan::ManifestMigrator.new
          canonicalizer = Class.new { include Bosh::Director::DnsHelper }.new
          deployment_repo = Bosh::Director::DeploymentPlan::DeploymentRepo.new(canonicalizer)

          new(
            canonicalizer,
            deployment_manifest_migrator,
            deployment_repo,
            event_log,
            logger
          )
        end

        def initialize(canonicalizer, deployment_manifest_migrator, deployment_repo, event_log, logger)
          @canonicalizer = canonicalizer
          @deployment_manifest_migrator = deployment_manifest_migrator
          @deployment_repo = deployment_repo
          @event_log = event_log
          @logger = logger
        end

        def planner_without_vm_binding(manifest_hash, cloud_config, options)
          deployment_manifest, cloud_manifest = @deployment_manifest_migrator.migrate(manifest_hash, cloud_config)
          name = deployment_manifest['name']

          deployment_model = @deployment_repo.find_or_create_by_name(name)
          attrs = {
            name: name,
            properties: deployment_manifest.fetch('properties', {}),
          }
          assemble_without_vm_binding(attrs, deployment_manifest, cloud_manifest, deployment_model, cloud_config, options)
        end

<<<<<<< HEAD
        def planner(manifest_hash, cloud_config, options)
          @event_log.begin_stage('Preparing deployment', 9)
          @logger.info('Preparing deployment')

          director_job = nil
          cloud = nil
          planner = nil

          track_and_log('Binding deployment') do
            @logger.info('Binding deployment')
            planner = planner_without_vm_binding(manifest_hash, cloud_config, options)
            cloud = Config.cloud
          end

          vm_deleter = VmDeleter.new(cloud, @logger)
          vm_creator = Bosh::Director::VmCreator.new(cloud, @logger, vm_deleter)

          prepare(planner, cloud)
          validate_packages(planner)

          compilation_instance_pool = CompilationInstancePool.new(InstanceReuser.new, vm_creator, vm_deleter, planner, @logger)
          package_compile_step = DeploymentPlan::Steps::PackageCompileStep.new(
            planner,
            compilation_instance_pool,
            @logger,
            @event_log,
            director_job
          )
          package_compile_step.perform

          planner
=======
        def self.validate_packages(planner, options)
          release_manager = Bosh::Director::Api::ReleaseManager.new
          planner.jobs.each { |job|
            job.templates.each{ |template|
              release_model = release_manager.find_by_name(template.release.name)
              template.package_models.each{ |package|

                release_version_model = release_manager.find_version(release_model, template.release.version)
                packages_list = release_version_model.transitive_dependencies(package)
                packages_list << package

                packages_list.each { |needed_package|
                  if needed_package.sha1.nil? || needed_package.blobstore_id.nil?
                    compiled_packages_list = Bosh::Director::Models::CompiledPackage[:package_id => needed_package.id, :stemcell_id => job.resource_pool.stemcell.model.id]
                    if compiled_packages_list.nil?
                      msg = "Can't #{options[:context]} `#{release_version_model.release.name}/#{release_version_model.version}': it is not " +
                          "compiled for `#{job.resource_pool.stemcell.model.desc}' and no source package is available"
                      raise PackageMissingSourceCode, msg
                    end
                  end
                }
              }
            }
          }
>>>>>>> 2a4d3f81
        end

        private

        def deployment_name(manifest_hash)
          name = manifest_hash['name']
          @canonicalizer.canonical(name)
        end

        def assemble_without_vm_binding(attrs, deployment_manifest, cloud_manifest, deployment_model, cloud_config, options)
          plan_options = {
            'recreate' => !!options['recreate'],
            'skip_drain' => options['skip_drain'],
            'job_states' => options['job_states'] || {},
            'job_rename' => options['job_rename'] || {}
          }
          @logger.info('Creating deployment plan')
          @logger.info("Deployment plan options: #{plan_options}")

          deployment = Planner.new(attrs, deployment_manifest, cloud_config, deployment_model, plan_options)
          ip_provider_factory = IpProviderFactory.new(@logger, global_networking: deployment.using_global_networking?)
          global_network_resolver = GlobalNetworkResolver.new(deployment)

          deployment.cloud_planner = CloudManifestParser.new(@logger).parse(cloud_manifest, ip_provider_factory, global_network_resolver)
          DeploymentSpecParser.new(deployment, @event_log, @logger).parse(deployment_manifest, plan_options)
        end

        def prepare(planner, cloud)
          stemcell_manager = Api::StemcellManager.new
          blobstore = nil # not used for this assembler purposes
          assembler = DeploymentPlan::Assembler.new(
            planner,
            stemcell_manager,
            cloud,
            blobstore,
            @logger,
            @event_log
          )
<<<<<<< HEAD
=======
          @logger.info('Created deployment plan')

          run_prepare_step(assembler)

          self.class.validate_packages(planner, {:context => 'deploy'})

          DeploymentPlan::Steps::PackageCompileStep.new(
            planner,
            cloud,
            @logger,
            @event_log,
            director_job
          ).perform
          @event_log.begin_stage('Preparing DNS', 1)
          track_and_log('Binding DNS') do
            assembler.bind_dns
          end

          planner
        end

        def run_prepare_step(assembler)
          @event_log.begin_stage('Preparing deployment', 9)
          @logger.info('Preparing deployment')
>>>>>>> 2a4d3f81

          track_and_log('Binding releases') do
            assembler.bind_releases
          end

          track_and_log('Binding existing deployment') do
            assembler.bind_job_renames

            instance_planner = InstancePlanner.new(@logger)
            desired_jobs = planner.jobs

            desired_jobs.each do |desired_job|
              desired_instances = desired_job.desired_instances
              existing_instances = desired_job.existing_instances
              instance_plans_for_desired_instances = instance_planner.plan_job_instances(desired_job, desired_instances, existing_instances)
              desired_job.instance_plans = instance_plans_for_desired_instances
            end

            all_the_instance_plans = desired_jobs.flat_map(&:instance_plans)
            assembler.bind_current_instance_states(all_the_instance_plans)

            instance_plans_obsolete_within_a_job = desired_jobs.flat_map(&:instance_plans).select(&:obsolete?)
            instance_plans_for_obsolete_jobs = instance_planner.plan_obsolete_jobs(desired_jobs, planner.existing_instances)
            obsolete_instance_plans = instance_plans_for_obsolete_jobs + instance_plans_obsolete_within_a_job
            obsolete_instance_plans.map(&:instance).each { |instance| planner.mark_instance_for_deletion(instance) }

            assembler.mark_unknown_vms_for_deletion
          end

          track_and_log('Binding stemcells') do
            assembler.bind_stemcells
          end

          track_and_log('Binding templates') do
            assembler.bind_templates
          end

          track_and_log('Binding properties') do
            assembler.bind_properties
          end

          track_and_log('Binding unallocated VMs') do
            assembler.bind_unallocated_vms
          end

          track_and_log('Binding networks') do
            assembler.bind_instance_networks
          end

          track_and_log('Binding DNS') do
            assembler.bind_dns
          end

          assembler.bind_links
        end

        def track_and_log(message)
          @event_log.track(message) do
            @logger.info(message)
            yield
          end
        end
      end
    end
  end
end<|MERGE_RESOLUTION|>--- conflicted
+++ resolved
@@ -34,19 +34,6 @@
           @logger = logger
         end
 
-        def planner_without_vm_binding(manifest_hash, cloud_config, options)
-          deployment_manifest, cloud_manifest = @deployment_manifest_migrator.migrate(manifest_hash, cloud_config)
-          name = deployment_manifest['name']
-
-          deployment_model = @deployment_repo.find_or_create_by_name(name)
-          attrs = {
-            name: name,
-            properties: deployment_manifest.fetch('properties', {}),
-          }
-          assemble_without_vm_binding(attrs, deployment_manifest, cloud_manifest, deployment_model, cloud_config, options)
-        end
-
-<<<<<<< HEAD
         def planner(manifest_hash, cloud_config, options)
           @event_log.begin_stage('Preparing deployment', 9)
           @logger.info('Preparing deployment')
@@ -65,7 +52,7 @@
           vm_creator = Bosh::Director::VmCreator.new(cloud, @logger, vm_deleter)
 
           prepare(planner, cloud)
-          validate_packages(planner)
+          self.class.validate_packages(planner, {:context => 'deploy'})
 
           compilation_instance_pool = CompilationInstancePool.new(InstanceReuser.new, vm_creator, vm_deleter, planner, @logger)
           package_compile_step = DeploymentPlan::Steps::PackageCompileStep.new(
@@ -78,7 +65,20 @@
           package_compile_step.perform
 
           planner
-=======
+        end
+
+        def planner_without_vm_binding(manifest_hash, cloud_config, options)
+          deployment_manifest, cloud_manifest = @deployment_manifest_migrator.migrate(manifest_hash, cloud_config)
+          name = deployment_manifest['name']
+
+          deployment_model = @deployment_repo.find_or_create_by_name(name)
+          attrs = {
+            name: name,
+            properties: deployment_manifest.fetch('properties', {}),
+          }
+          assemble_without_vm_binding(attrs, deployment_manifest, cloud_manifest, deployment_model, cloud_config, options)
+        end
+
         def self.validate_packages(planner, options)
           release_manager = Bosh::Director::Api::ReleaseManager.new
           planner.jobs.each { |job|
@@ -103,7 +103,6 @@
               }
             }
           }
->>>>>>> 2a4d3f81
         end
 
         private
@@ -142,33 +141,6 @@
             @logger,
             @event_log
           )
-<<<<<<< HEAD
-=======
-          @logger.info('Created deployment plan')
-
-          run_prepare_step(assembler)
-
-          self.class.validate_packages(planner, {:context => 'deploy'})
-
-          DeploymentPlan::Steps::PackageCompileStep.new(
-            planner,
-            cloud,
-            @logger,
-            @event_log,
-            director_job
-          ).perform
-          @event_log.begin_stage('Preparing DNS', 1)
-          track_and_log('Binding DNS') do
-            assembler.bind_dns
-          end
-
-          planner
-        end
-
-        def run_prepare_step(assembler)
-          @event_log.begin_stage('Preparing deployment', 9)
-          @logger.info('Preparing deployment')
->>>>>>> 2a4d3f81
 
           track_and_log('Binding releases') do
             assembler.bind_releases
