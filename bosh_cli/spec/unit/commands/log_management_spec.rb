require 'spec_helper'

describe Bosh::Cli::Command::LogManagement do
  let(:command) { described_class.new }
  let(:director) { double(Bosh::Cli::Client::Director) }

  let(:deployment) { 'mycloud' }
  let(:job) { 'dea' }
  let(:index) { '6' }
  let(:id) { 'jobId123' }
  let(:instance_count) { 5 }

  let(:manifest) do
    {
      'name' => deployment,
      'uuid' => 'totally-and-universally-unique',
      'jobs' => [{
        'name' => 'dea',
        'instances' => instance_count
      }]
    }
  end

  before do
    allow(command).to receive_messages(target: 'http://bosh.example.com')
    allow(command).to receive_messages(logged_in?: true)
    allow(command).to receive_messages(director: director)
    allow(command).to receive_messages(prepare_deployment_manifest: double(:manifest, hash: manifest, name: 'mycloud'))
    allow(command).to receive(:say)
    allow(command).to receive(:show_current_state)
    allow(director).to receive_messages(fetch_logs: 'resource-id', download_resource: '/tmp/resource')
  end

  before { allow(FileUtils).to receive(:mv) }

  describe 'fetching logs' do
    it 'requires that a bosh deployment is targeted' do
      allow(command).to receive_messages(:target => nil)

      expect {
        command.fetch_logs(job, index)
      }.to raise_error(Bosh::Cli::CliError, 'Please choose target first')
    end

    it 'tells the user that --no-track is unsupported' do
      command.options[:no_track] = true

      expect(command).to receive(:say).with("Ignoring `--no-track' option")
      command.fetch_logs(job, index)
    end

    context 'when a deployment is targeted' do
      before { allow(command).to receive_messages(target: 'http://bosh.example.com:25555') }

      it_requires_logged_in_user ->(command) { command.fetch_logs('dea', '6') }

      context 'when logged in' do
        before { allow(command).to receive_messages(:logged_in? => true) }

        it 'does not allow --only and --all together' do
          command.options[:only] = %w(cloud_controller uaa)
          command.options[:all] = true

          expect {
            command.fetch_logs(job, index)
          }.to raise_error(Bosh::Cli::CliError, "You can't use --only and --all together")
        end

        context 'when fetching agent logs' do
          before { command.options[:agent] = true }

          it 'does not allow --agent and --job together' do
            command.options[:job] = true

            expect {
              command.fetch_logs(job, index)
            }.to raise_error(Bosh::Cli::CliError, "You can't use --job and --agent together")
          end

          it 'does not allow --only filtering' do
            command.options[:only] = %w(cloud_controller uaa)

            expect {
              command.fetch_logs(job, index)
            }.to raise_error(Bosh::Cli::CliError, 'Custom filtering is not supported for agent logs')
          end

          it 'successfully retrieves the log resource id' do
            expect(director).to receive(:fetch_logs).with(deployment, job, index, 'agent', nil).and_return('resource_id')
            command.fetch_logs(job, index)
          end

          it 'ignores the --all option' do
            command.options[:all] = true

            expect(director).to receive(:fetch_logs).with(deployment, job, index, 'agent', nil).and_return('resource_id')
            command.fetch_logs(job, index)
          end
        end

        context 'when fetching job logs' do
          before { command.options[:job] = true }

          it 'successfully retrieves the log resource id when fetching logs by job id' do
            expect(director).to receive(:fetch_logs).with(deployment, job, id, 'job', nil).and_return('resource_id')
            command.fetch_logs(job, id)
          end

          it 'successfully retrieves the log resource id when fetching logs by job index' do
            expect(director).to receive(:fetch_logs).with(deployment, job, index, 'job', nil).and_return('resource_id')
            command.fetch_logs(job, index)
          end

          it 'ignores the --all option' do
            command.options[:all] = true

            expect(director).to receive(:fetch_logs).with(deployment, job, index, 'job', nil).and_return('resource_id')
            command.fetch_logs(job, index)
          end

          it 'prints deprecation warning about the --all option' do
            command.options[:all] = true

            expect(command).to receive(:say).with('Warning: --all flag is deprecated and has no effect.')
            command.fetch_logs(job, index)
          end

          it 'successfully retrieves the log resource id with only filters' do
            command.options[:only] = %w(cloud_controller uaa)

            expect(director).to receive(:fetch_logs).with(deployment, job, index, 'job', 'cloud_controller,uaa').and_return('resource_id')
            command.fetch_logs(job, index)
          end

          it 'errors if the resource id returned is nil' do
            allow(director).to receive_messages(fetch_logs: nil)

            expect {
              command.fetch_logs(job, index)
            }.to raise_error(Bosh::Cli::CliError, 'Error retrieving logs')
          end

          it 'tells the user about the log bundle it found' do
            allow(director).to receive_messages(fetch_logs: 'bundle-id')

            expect(command).to receive(:say).with('Downloading log bundle (bundle-id)...')
            command.fetch_logs(job, index)
          end

          it 'downloads the file and moves it to a timestamped file' do
            Timecop.freeze do
              time = Time.now.strftime('%Y-%m-%d-%H-%M-%S')

              allow(director).to receive_messages(fetch_logs: 'resource-id')
              expect(director).to receive(:download_resource).with('resource-id').and_return('/wonderful/path')
              expect(FileUtils).to receive(:mv).with('/wonderful/path', "#{Dir.pwd}/#{job}.#{index}.#{time}.tgz")
              command.fetch_logs(job, index)
            end
          end

          it 'downloads the file and moves it to a timestamped file to a different dir' do
            Timecop.freeze do
              command.options[:dir] = '/woah-now'
              time = Time.now.strftime('%Y-%m-%d-%H-%M-%S')

              allow(director).to receive_messages(fetch_logs: 'resource-id')
              expect(director).to receive(:download_resource).with('resource-id').and_return('/wonderful/path')
              expect(FileUtils).to receive(:mv).with('/wonderful/path', "/woah-now/#{job}.#{index}.#{time}.tgz")
              command.fetch_logs(job, index)
            end
          end

          it 'tells the user if the logs could not be downloaded' do
            expect(director).to receive(:download_resource).and_raise(Bosh::Cli::DirectorError.new)

            expect {
              command.fetch_logs(job, index)
            }.to raise_error(Bosh::Cli::CliError, /Unable to download logs from director:/)
          end

<<<<<<< HEAD
          context 'when user does not specify the job index or id' do
=======
          context 'when we do not specify the job index' do
>>>>>>> 6e1987df
            let(:manifest) do
              {
                'name' => deployment,
                'uuid' => 'totally-and-universally-unique',
                'jobs' => [{
                  'name' => 'dea',
<<<<<<< HEAD
                  'instances' => 1
=======
                  'instances' => 52735
>>>>>>> 6e1987df
                }]
              }
            end

<<<<<<< HEAD
            it 'raises a CliError' do
              expect {
                command.fetch_logs(job)
              }.to raise_error(Bosh::Cli::CliError, 'You must specify the job index or id.')
=======
            it 'complains' do
              expect {
                command.fetch_logs(job, nil)
              }.to raise_error(Bosh::Cli::CliError, 'Job index is expected to be a positive integer')
>>>>>>> 6e1987df
            end
          end
        end
      end
    end
  end
end<|MERGE_RESOLUTION|>--- conflicted
+++ resolved
@@ -177,40 +177,6 @@
               command.fetch_logs(job, index)
             }.to raise_error(Bosh::Cli::CliError, /Unable to download logs from director:/)
           end
-
-<<<<<<< HEAD
-          context 'when user does not specify the job index or id' do
-=======
-          context 'when we do not specify the job index' do
->>>>>>> 6e1987df
-            let(:manifest) do
-              {
-                'name' => deployment,
-                'uuid' => 'totally-and-universally-unique',
-                'jobs' => [{
-                  'name' => 'dea',
-<<<<<<< HEAD
-                  'instances' => 1
-=======
-                  'instances' => 52735
->>>>>>> 6e1987df
-                }]
-              }
-            end
-
-<<<<<<< HEAD
-            it 'raises a CliError' do
-              expect {
-                command.fetch_logs(job)
-              }.to raise_error(Bosh::Cli::CliError, 'You must specify the job index or id.')
-=======
-            it 'complains' do
-              expect {
-                command.fetch_logs(job, nil)
-              }.to raise_error(Bosh::Cli::CliError, 'Job index is expected to be a positive integer')
->>>>>>> 6e1987df
-            end
-          end
         end
       end
     end
