--- conflicted
+++ resolved
@@ -51,57 +51,6 @@
         }.to raise_error(Bosh::Cli::CliError, 'Please choose deployment first')
       end
 
-<<<<<<< HEAD
-      context 'when there is no instance with that job name in the deployment' do
-        let(:manifest) do
-          {
-            'name' => deployment,
-            'director_uuid' => 'director-uuid',
-            'releases' => [],
-            'jobs' => [
-              {
-                'name' => 'uaa',
-                'instances' => 1
-              }
-            ]
-          }
-        end
-
-        context 'when specifying incorrect the job index' do
-          it 'should fail to setup ssh' do
-            expect {
-              command.shell('dea/0')
-            }.to raise_error(Bosh::Cli::CliError, "Job `dea' doesn't exist")
-          end
-        end
-
-        context 'when not specifying the job index' do
-          it 'should fail to setup ssh' do
-            expect {
-              command.shell('dea')
-            }.to raise_error(Bosh::Cli::CliError, "Job `dea' doesn't exist")
-          end
-        end
-      end
-
-      it 'should fail to setup ssh when a job index is not given' do
-        expect {
-          command.shell('dea')
-        }.to raise_error(Bosh::Cli::CliError,
-          'You must specify the job index or id.')
-      end
-
-      it 'should prompt for an instance if job name not given' do
-        expect(command).to receive(:choose).and_return(['dea', 3])
-        expect(command).to receive(:setup_interactive_shell).with('mycloud', 'dea', '3')
-        command.shell
-=======
-      it 'should fail to setup ssh when a job index is not an Integer' do
-        expect {
-          command.shell('dea/dea')
-        }.to raise_error(Bosh::Cli::CliError, 'Invalid job index, integer number expected')
-      end
-
       context 'when there is only one instance with that job name in the deployment' do
         let(:manifest) do
           {
@@ -117,7 +66,7 @@
           }
         end
 
-        it 'should implicitly chooses the only instance if job name not provided' do
+        it 'implicitly chooses the only instance if job name not provided' do
           expect(command).not_to receive(:choose)
           expect(command).to receive(:setup_interactive_shell).with('mycloud', 'dea', 0)
           command.shell
@@ -144,7 +93,6 @@
           expect(command).to receive(:setup_interactive_shell).with('mycloud', 'dea', 3)
           command.shell
         end
->>>>>>> 6e1987df
       end
     end
 
@@ -389,33 +337,6 @@
   end
 
   context '#scp' do
-<<<<<<< HEAD
-    context 'when the job name does not exist' do
-      let(:manifest) do
-        {
-          'name' => deployment,
-          'director_uuid' => 'director-uuid',
-          'releases' => [],
-          'jobs' => [
-            {
-              'name' => 'uaa',
-              'instances' => 1
-            }
-          ]
-        }
-      end
-
-      it 'should fail to setup ssh when a job name does not exists in deployment' do
-        command.add_option(:upload, true)
-        allow(command).to receive(:job_exists_in_deployment?).and_return(false)
-        expect {
-          command.scp('dea/0')
-        }.to raise_error(Bosh::Cli::CliError, "Job `dea' doesn't exist")
-      end
-    end
-
-=======
->>>>>>> 6e1987df
     it 'sets up ssh to copy files' do
       allow(Net::SSH).to receive(:start)
       allow(director).to receive(:get_task_result_log).and_return(JSON.dump([{'status' => 'success', 'ip' => '127.0.0.1'}]))
@@ -433,32 +354,4 @@
       command.scp('dea', '0', 'test', 'test')
     end
   end
-<<<<<<< HEAD
-
-  context '#cleanup' do
-    context 'when the job name does not exist' do
-      let(:manifest) do
-        {
-          'name' => deployment,
-          'director_uuid' => 'director-uuid',
-          'releases' => [],
-          'jobs' => [
-            {
-              'name' => 'uaa',
-              'instances' => 1
-            }
-          ]
-        }
-      end
-
-      it 'should fail to setup ssh when a job name does not exists in deployment' do
-        allow(command).to receive(:job_exists_in_deployment?).and_return(false)
-        expect {
-          command.cleanup('dea/0')
-        }.to raise_error(Bosh::Cli::CliError, "Job `dea' doesn't exist")
-      end
-    end
-  end
-=======
->>>>>>> 6e1987df
 end