require 'spec_helper'
require 'cli'

describe Bosh::Cli::Command::Instances do
  subject(:command) { described_class.new }

  before do
    allow(command).to receive_messages(director: director, logged_in?: true, nl: nil, say: nil)
    allow(command).to receive(:show_current_state)
    command.options[:config] = Tempfile.new('bosh-cli-instances-spec').path
  end
  let(:director) { double(Bosh::Cli::Client::Director) }

  after do
    FileUtils.rm_rf(command.options[:config])
  end

  describe 'list' do
    before { command.options[:target] = target }
    let(:target) { 'http://example.org' }

    context 'with no arguments' do
      def perform
        command.list
      end

      let(:manifest_file) do
        manifest = {
          'name' => 'dep2'
        }

        manifest_file = Tempfile.new('manifest')
        Psych.dump(manifest, manifest_file)
        manifest_file.close
        manifest_file
      end

      context 'when there is no deployment set' do

        it 'raises an error' do
          expect { perform }.to raise_error(Bosh::Cli::CliError, 'Please choose deployment first')
        end
      end
      context 'when deployment is set to dep2' do
        before { allow(command).to receive(:deployment) { manifest_file.path } }

        context 'when the deployment exists on the director' do
          before { allow(director).to receive(:list_deployments) { [{'name' => 'dep1'}, {'name' => 'dep2'}] } }

          it 'lists instances in deployment dep2 only' do
            expect(command).to receive(:show_deployment).with('dep2', kind_of(Hash))
            expect(command).to_not receive(:show_deployment).with('dep1', kind_of(Hash))
            perform
          end
        end

        context "when the deployment doesn't exist on the director" do
          before { allow(director).to receive(:list_deployments) { [] } }

          it 'raises an error' do
            expect { perform }.to raise_error(Bosh::Cli::CliError, "The deployment 'dep2' doesn't exist")
          end
        end

        context 'when there are no deployments on the director' do
          before { allow(director).to receive(:list_deployments) { [] } }

          it 'raises an error' do
            expect { perform }.to raise_error(Bosh::Cli::CliError, "The deployment 'dep2' doesn't exist")
          end
        end
      end
    end
  end

  describe 'show_deployment' do
    def perform
      command.show_deployment(deployment, options)
    end

    let(:deployment) { 'dep1' }
    let(:options) { {details: false, dns: false, vitals: false, failing: false} }

<<<<<<< HEAD
    let(:vm_state) {
      {
        'job_name' => 'job1',
        'index' => 0,
        'ips' => %w{192.168.0.1 192.168.0.2},
        'dns' => %w{index.job.network.deployment.microbosh index.job.network2.deployment.microbosh},
        'vitals' => 'vitals',
        'job_state' => 'awesome',
        'resource_pool' => 'rp1',
        'vm_cid' => 'vm-cid1',
        'disk_cid' => 'disk-cid1',
        'agent_id' => 'agent1',
        'vitals' => {
          'load' => [1, 2, 3],
          'cpu' => {
            'user' => 4,
            'sys' => 5,
            'wait' => 6,
=======
    context 'when the deployment has instances' do
      before { allow(director).to receive(:fetch_vm_state).with(deployment) { [vm1_state, vm2_state] } }

      let(:vm1_state) {
        {
          'job_name' => 'job1',
          'index' => 0,
          'ips' => %w{192.168.0.1 192.168.0.2},
          'dns' => %w{index.job.network.deployment.microbosh index.job.network2.deployment.microbosh},
          'vitals' => 'vitals',
          'job_state' => 'running',
          'resource_pool' => 'rp1',
          'vm_cid' => 'vm-cid1',
          'disk_cid' => 'disk-cid1',
          'agent_id' => 'agent1',
          'vitals' => {
            'load' => [1, 2, 3],
            'cpu' => {
              'user' => 4,
              'sys' => 5,
              'wait' => 6,
            },
            'mem' => {
              'percent' => 7,
              'kb' => 8,
            },
            'swap' => {
              'percent' => 9,
              'kb' => 10,
            },
            'disk' => {
              'system' => {'percent' => 11},
              'ephemeral' => {'percent' => 12},
              'persistent' => {'percent' => 13},
            },
>>>>>>> efe1fce5
          },
          'mem' => {
            'percent' => 7,
            'kb' => 8,
          },
          'swap' => {
            'percent' => 9,
            'kb' => 10,
          },
          'disk' => {
            'system' => {'percent' => 11},
            'ephemeral' => {'percent' => 12},
            'persistent' => {'percent' => 13},
          },
        },
        'processes' => [
          {
            'name' => 'process-1',
            'state' => 'running',
          },{
            'name' => 'process-2',
            'state' => 'running'
          },
        ],
        'resurrection_paused' => true,
        'availability_zone' => 'az1'
      }
    }

    describe 'displaying Disk CID' do
      before { options[:details] = true }

      it 'does not display when no vm has a disk cid' do
        vm_state.delete('disk_cid')

        allow(director).to receive(:fetch_vm_state).with(deployment) { [vm_state] }

        expect(command).to receive(:say) do |display_output|

          expect(display_output.to_s).to_not include 'Disk CID'

        end
        perform
      end

      it 'display when second instance has a disk cid' do
        vm_state2 = vm_state.clone

        vm_state.delete('disk_cid')
        allow(director).to receive(:fetch_vm_state).with(deployment) { [vm_state, vm_state2] }

        expect(command).to receive(:say) do |display_output|

          expect(display_output.to_s).to include 'Disk CID'

        end
        perform
      end
    end

    context 'when the server returns instance ids' do
      before {
        vm_state['instance_id'] = 'abcdefgh-xxxx-xxxx-xxxx-xxxxxxxxxxxx'
        vm_state2 = vm_state.clone
        vm_state2['instance_id'] = 'stuvwxyz-xxxx-xxxx-xxxx-xxxxxxxxxxxx'
        vm_state2['index'] = 1
        allow(director).to receive(:fetch_vm_state).with(deployment) { [vm_state, vm_state2] }
      }

      it 'should include the instance id in the output' do
        expect(command).to receive(:say) do |display_output|
          expect(display_output.to_s).to include 'job1/0 (abcdefgh-xxxx-xxxx-xxxx-xxxxxxxxxxxx)'
          expect(display_output.to_s).to include 'job1/1 (stuvwxyz-xxxx-xxxx-xxxx-xxxxxxxxxxxx)'
        end
        perform
      end
    end

    context 'sorting multiple instances' do
      it 'sort by job name first' do
        vm_state.delete('availability_zone')

        vm_state2 = vm_state.clone
        vm_state2['job_name'] = 'job0'
        vm_state2['availability_zone'] = 'az2'

        allow(director).to receive(:fetch_vm_state).with(deployment) { [vm_state2, vm_state] }

        expect(command).to receive(:say) do |display_output|

          expect(display_output.to_s).to include 'job0/0'
          expect(display_output.to_s).to include 'job1/0'
          expect(display_output.to_s.index('job0/0')).to be < display_output.to_s.index('job1/0')

        end
        perform
      end

      it 'if name is the same, sort by AZ' do
        vm_state.delete('availability_zone')

        vm_state2 = vm_state.clone
        vm_state2['availability_zone'] = 'az1'

        vm_state3 = vm_state.clone
        vm_state3['availability_zone'] = 'az2'

        vm_state4 = vm_state.clone
        vm_state4['availability_zone'] = 'zone1'

        allow(director).to receive(:fetch_vm_state).with(deployment) { [vm_state3, vm_state4, vm_state2, vm_state] }

        expect(command).to receive(:say) do |display_output|

          expect(display_output.to_s).to include 'az1'
          expect(display_output.to_s).to include 'az2'
          expect(display_output.to_s).to include 'n/a'
          expect(display_output.to_s).to include 'zone1'

          expect(display_output.to_s.index('n/a')).to be < display_output.to_s.index('az1')
          expect(display_output.to_s.index('az1')).to be < display_output.to_s.index('az2')
          expect(display_output.to_s.index('az2')).to be < display_output.to_s.index('zone1')

        end
        perform
      end

    end

    context 'when the deployment has instances' do
      before { allow(director).to receive(:fetch_vm_state).with(deployment) { [vm_state] } }

      let(:vm2_state) {
        {
          'job_name' => 'job2',
          'index' => 0,
          'ips' => %w{192.168.0.3 192.168.0.4},
          'dns' => %w{index.job.network.deployment.microbosh index.job.network2.deployment.microbosh},
          'vitals' => 'vitals',
          'job_state' => 'running',
          'resource_pool' => 'rp1',
          'vm_cid' => 'vm-cid2',
          'disk_cid' => 'disk-cid2',
          'agent_id' => 'agent2',
          'vitals' => {
            'load' => [1, 2, 3],
            'cpu' => {
              'user' => 4,
              'sys' => 5,
              'wait' => 6,
            },
            'mem' => {
              'percent' => 7,
              'kb' => 8,
            },
            'swap' => {
              'percent' => 9,
              'kb' => 10,
            },
            'disk' => {
              'system' => {'percent' => 11},
              'ephemeral' => {'percent' => 12},
              'persistent' => {'percent' => 13},
            },
          },
          'processes' => [
            {
              'name' => 'process-3',
              'state' => 'running',
            },{
              'name' => 'process-4',
              'state' => 'running'
            },
          ],
          'resurrection_paused' => true,
        }
      }

      context 'default' do
        it 'show basic vms information' do
<<<<<<< HEAD
          expect(command).to receive(:say) do |display_output|
            expect(display_output.to_s).to include 'Instance'
            expect(display_output.to_s).to include 'State'
            expect(display_output.to_s).to include 'AZ'
            expect(display_output.to_s).to include 'Resource Pool'
            expect(display_output.to_s).to include 'IPs'
            expect(display_output.to_s).to include 'job1/0'
            expect(display_output.to_s).to include 'awesome'
            expect(display_output.to_s).to include 'az1'
            expect(display_output.to_s).to include 'rp1'
            expect(display_output.to_s).to include '| 192.168.0.1'
            expect(display_output.to_s).to include '| 192.168.0.2'
=======
          expect(command).to receive(:say) do |s|
            expect(s.to_s).to include 'Instance'
            expect(s.to_s).to include 'State'
            expect(s.to_s).to include 'Resource Pool'
            expect(s.to_s).to include 'IPs'
            expect(s.to_s).to include 'job1/0'
            expect(s.to_s).to include 'running'
            expect(s.to_s).to include 'rp1'
            expect(s.to_s).to include '| 192.168.0.1'
            expect(s.to_s).to include '| 192.168.0.2'
            expect(s.to_s).to include 'job2/0'
            expect(s.to_s).to include '| 192.168.0.3'
            expect(s.to_s).to include '| 192.168.0.4'
          end
          expect(command).to receive(:say).with('Instances total: 2')
          perform
        end

        it 'only show failing instances when --failing option is specified and some instance failing' do
          options[:failing] = true
          vm2_state['job_state'] = 'failing'

          expect(command).to receive(:say) do |s|
            expect(s.to_s).to include 'Instance'
            expect(s.to_s).to include 'State'
            expect(s.to_s).to include 'Resource Pool'
            expect(s.to_s).to include 'IPs'
            expect(s.to_s).to_not include 'job1/0'
            expect(s.to_s).to include 'failing'
            expect(s.to_s).to include 'rp1'
            expect(s.to_s).to_not include '| 192.168.0.1'
            expect(s.to_s).to_not include '| 192.168.0.2'
            expect(s.to_s).to include 'job2/0'
            expect(s.to_s).to include '| 192.168.0.3'
            expect(s.to_s).to include '| 192.168.0.4'
>>>>>>> efe1fce5
          end
          expect(command).to receive(:say).with('Instances total: 1')
          perform
        end

<<<<<<< HEAD
        it 'show AZ in basic vms information' do
          vm_state['availability_zone'] = 'az1'
          expect(command).to receive(:say) do |display_output|
            expect(display_output.to_s).to include 'AZ'
            expect(display_output.to_s).to include 'az1'
          end
          perform
        end

        it 'do not show AZ in basic vms information when there is no AZ info' do
          vm_state.delete('availability_zone')
          expect(command).to receive(:say) do |display_output|
            expect(display_output.to_s).to_not include 'AZ'
          end
          perform
        end

=======
        it 'show all instances when --failing option is specified and no instance failing' do
          options[:failing] = true
          vm2_state['processes'][0]['state'] = 'failing'

          expect(command).to receive(:say).with('No failing instances')
          perform
        end
>>>>>>> efe1fce5
      end

      context 'with details' do
        before { options[:details] = true }

        it 'shows vm details with active disk' do
<<<<<<< HEAD
          expect(command).to receive(:say) do |display_output|
            expect(display_output.to_s).to include 'Instance'
            expect(display_output.to_s).to include 'State'
            expect(display_output.to_s).to include 'AZ'
            expect(display_output.to_s).to include 'Resource Pool'
            expect(display_output.to_s).to include 'IPs'
            expect(display_output.to_s).to include 'VM CID'
            expect(display_output.to_s).to include 'Disk CID'
            expect(display_output.to_s).to include 'Agent ID'
            expect(display_output.to_s).to include 'Resurrection'
            expect(display_output.to_s).to include 'job1/0'
            expect(display_output.to_s).to include 'awesome'
            expect(display_output.to_s).to include 'az1'
            expect(display_output.to_s).to include 'rp1'
            expect(display_output.to_s).to include '| 192.168.0.1'
            expect(display_output.to_s).to include '| 192.168.0.2'
            expect(display_output.to_s).to include 'vm-cid1'
            expect(display_output.to_s).to include 'disk-cid1'
            expect(display_output.to_s).to include 'agent1'
            expect(display_output.to_s).to include 'paused'
=======
          expect(command).to receive(:say) do |s|
            expect(s.to_s).to include 'Instance'
            expect(s.to_s).to include 'State'
            expect(s.to_s).to include 'Resource Pool'
            expect(s.to_s).to include 'IPs'
            expect(s.to_s).to include 'VM CID'
            expect(s.to_s).to include 'Disk CID'
            expect(s.to_s).to include 'Agent ID'
            expect(s.to_s).to include 'Resurrection'
            expect(s.to_s).to include 'job1/0'
            expect(s.to_s).to include 'running'
            expect(s.to_s).to include 'rp1'
            expect(s.to_s).to include '| 192.168.0.1'
            expect(s.to_s).to include '| 192.168.0.2'
            expect(s.to_s).to include 'vm-cid1'
            expect(s.to_s).to include 'disk-cid1'
            expect(s.to_s).to include 'agent1'
            expect(s.to_s).to include 'paused'
            expect(s.to_s).to include 'job2/0'
            expect(s.to_s).to include '| 192.168.0.3'
            expect(s.to_s).to include '| 192.168.0.4'
            expect(s.to_s).to include 'vm-cid2'
            expect(s.to_s).to include 'disk-cid2'
            expect(s.to_s).to include 'agent2'
>>>>>>> efe1fce5
          end
          expect(command).to receive(:say).with('Instances total: 2')
          perform
        end

        it 'shows vm details without active disk' do
<<<<<<< HEAD
          vm_state['disk_cid'] = nil
          expect(command).to receive(:say) do |display_output|
            expect(display_output.to_s).to include 'n/a'
=======
          vm1_state['disk_cid'] = nil
          expect(command).to receive(:say) do |s|
            expect(s.to_s).to include 'n/a'
>>>>>>> efe1fce5
          end
          expect(command).to receive(:say).with('Instances total: 2')
          perform
        end

        it 'does not show disk cid when response does not contain disk cid info' do
<<<<<<< HEAD
          vm_state.delete('disk_cid')
          expect(command).to receive(:say) do |display_output|
            expect(display_output.to_s).to_not include 'Disk CID'
=======
          vm1_state.delete('disk_cid')
          expect(command).to receive(:say) do |s|
            expect(s.to_s).to_not include 'Disk CID'
>>>>>>> efe1fce5
          end
          expect(command).to receive(:say).with('Instances total: 2')
          perform
        end

        it 'only show failing instances detail when --failing option is specified' do
          options[:failing] = true
          vm2_state['job_state'] = 'failing'

          expect(command).to receive(:say) do |s|
            expect(s.to_s).to include 'Instance'
            expect(s.to_s).to include 'State'
            expect(s.to_s).to include 'Resource Pool'
            expect(s.to_s).to include 'IPs'
            expect(s.to_s).to include 'VM CID'
            expect(s.to_s).to include 'Disk CID'
            expect(s.to_s).to include 'Agent ID'
            expect(s.to_s).to include 'Resurrection'
            expect(s.to_s).to_not include 'job1/0'
            expect(s.to_s).to include 'failing'
            expect(s.to_s).to include 'rp1'
            expect(s.to_s).to_not include '| 192.168.0.1'
            expect(s.to_s).to_not include '| 192.168.0.2'
            expect(s.to_s).to_not include 'vm-cid1'
            expect(s.to_s).to_not include 'disk-cid1'
            expect(s.to_s).to_not include 'agent1'
            expect(s.to_s).to include 'paused'
            expect(s.to_s).to include 'job2/0'
            expect(s.to_s).to include '| 192.168.0.3'
            expect(s.to_s).to include '| 192.168.0.4'
            expect(s.to_s).to include 'vm-cid2'
            expect(s.to_s).to include 'disk-cid2'
            expect(s.to_s).to include 'agent2'
          end
          expect(command).to receive(:say).with('Instances total: 1')
          perform
        end
      end

      context 'with DNS A records' do
        before { options[:dns] = true }

        it 'shows DNS A records' do
<<<<<<< HEAD
          expect(command).to receive(:say) do |display_output|
            expect(display_output.to_s).to include 'Instance'
            expect(display_output.to_s).to include 'State'
            expect(display_output.to_s).to include 'AZ'
            expect(display_output.to_s).to include 'Resource Pool'
            expect(display_output.to_s).to include 'IPs'
            expect(display_output.to_s).to include 'DNS A records'
            expect(display_output.to_s).to include 'job1/0'
            expect(display_output.to_s).to include 'awesome'
            expect(display_output.to_s).to include 'az1'
            expect(display_output.to_s).to include 'rp1'
            expect(display_output.to_s).to include '| 192.168.0.1'
            expect(display_output.to_s).to include '| 192.168.0.2'
            expect(display_output.to_s).to include '| index.job.network.deployment.microbosh'
            expect(display_output.to_s).to include '| index.job.network2.deployment.microbosh'
=======
          expect(command).to receive(:say) do |s|
            expect(s.to_s).to include 'Instance'
            expect(s.to_s).to include 'State'
            expect(s.to_s).to include 'Resource Pool'
            expect(s.to_s).to include 'IPs'
            expect(s.to_s).to include 'DNS A records'
            expect(s.to_s).to include 'job1/0'
            expect(s.to_s).to include 'running'
            expect(s.to_s).to include 'rp1'
            expect(s.to_s).to include '| 192.168.0.1'
            expect(s.to_s).to include '| 192.168.0.2'
            expect(s.to_s).to include '| index.job.network.deployment.microbosh'
            expect(s.to_s).to include 'job2/0'
            expect(s.to_s).to include '| 192.168.0.3'
            expect(s.to_s).to include '| 192.168.0.4'
            expect(s.to_s).to include '| index.job.network2.deployment.microbosh'
>>>>>>> efe1fce5
          end
          expect(command).to receive(:say).with('Instances total: 2')
          perform
        end
      end

      context 'with vitals' do
        before { options[:vitals] = true }

        it 'shows the instance vitals' do
<<<<<<< HEAD
          expect(command).to receive(:say) do |display_output|
            expect(display_output.to_s).to include 'Instance'
            expect(display_output.to_s).to include 'State'
            expect(display_output.to_s).to include 'AZ'
            expect(display_output.to_s).to include 'Resource Pool'
            expect(display_output.to_s).to include 'IPs'
            expect(display_output.to_s).to include 'Load'
            expect(display_output.to_s).to include '(avg01, avg05, avg15)'
            expect(display_output.to_s).to include 'CPU'
            expect(display_output.to_s).to include 'Memory Usage'
            expect(display_output.to_s).to include 'Swap Usage'
            expect(display_output.to_s).to include 'job1/0'
            expect(display_output.to_s).to include 'awesome'
            expect(display_output.to_s).to include 'az1'
            expect(display_output.to_s).to include 'rp1'
            expect(display_output.to_s).to include '| 192.168.0.1'
            expect(display_output.to_s).to include '| 192.168.0.2'
            expect(display_output.to_s).to include '1, 2, 3'
            expect(display_output.to_s).to include '4%'
            expect(display_output.to_s).to include '5%'
            expect(display_output.to_s).to include '6%'
            expect(display_output.to_s).to include '7% (8.0K)'
            expect(display_output.to_s).to include '9% (10.0K)'
            expect(display_output.to_s).to include '11%'
            expect(display_output.to_s).to include '12%'
            expect(display_output.to_s).to include '13%'
=======
          expect(command).to receive(:say) do |s|
            expect(s.to_s).to include 'Instance'
            expect(s.to_s).to include 'State'
            expect(s.to_s).to include 'Resource Pool'
            expect(s.to_s).to include 'IPs'
            expect(s.to_s).to include 'Load'
            expect(s.to_s).to include '(avg01, avg05, avg15)'
            expect(s.to_s).to include 'CPU'
            expect(s.to_s).to include 'Memory Usage'
            expect(s.to_s).to include 'Swap Usage'
            expect(s.to_s).to include 'job1/0'
            expect(s.to_s).to include 'job2/0'
            expect(s.to_s).to include 'running'
            expect(s.to_s).to include 'rp1'
            expect(s.to_s).to include '| 192.168.0.1'
            expect(s.to_s).to include '| 192.168.0.2'
            expect(s.to_s).to include '| 192.168.0.3'
            expect(s.to_s).to include '| 192.168.0.4'
            expect(s.to_s).to include '1, 2, 3'
            expect(s.to_s).to include '4%'
            expect(s.to_s).to include '5%'
            expect(s.to_s).to include '6%'
            expect(s.to_s).to include '7% (8.0K)'
            expect(s.to_s).to include '9% (10.0K)'
            expect(s.to_s).to include '11%'
            expect(s.to_s).to include '12%'
            expect(s.to_s).to include '13%'
>>>>>>> efe1fce5
          end
          expect(command).to receive(:say).with('Instances total: 2')
          perform
        end

        it 'shows the instance vitals with unavailable ephemeral and persistent disks' do
          new_vm_state = vm1_state
          new_vm_state['vitals']['disk'].delete('ephemeral')
          new_vm_state['vitals']['disk'].delete('persistent')
          allow(director).to receive(:fetch_vm_state).with(deployment) { [new_vm_state] }

          expect(command).to receive(:say) do |display_output|
            expect(display_output.to_s).to_not include '12%'
            expect(display_output.to_s).to_not include '13%'
          end
          expect(command).to receive(:say).with('Instances total: 1')
          perform
        end
      end

      context 'with ps' do
        before { options[:ps] = true }

        it 'shows the details of each instance\'s processes' do
          expect(command).to receive(:say) do |s|
            expect(s.to_s).to include 'Instance'
            expect(s.to_s).to include 'State'
            expect(s.to_s).to include 'Resource Pool'
            expect(s.to_s).to include 'IPs'
            expect(s.to_s).to include 'process-1'
            expect(s.to_s).to include 'process-2'
            expect(s.to_s).to include 'process-3'
            expect(s.to_s).to include 'process-4'
            expect(s.to_s).to include 'running'
          end
          expect(command).to receive(:say).with('Instances total: 2')
          perform
        end

        context 'with failing' do
          before { options[:failing] = true }

          it 'does not raise an error and says "No failing instances"' do
            expect(command).to receive(:say).with('No failing instances')
            expect { perform }.to_not raise_error
          end

          it 'only shows failing instances' do
            vm2_state['job_state'] = 'failing'

            expect(command).to receive(:say) do |s|
              expect(s.to_s).to include 'Instance'
              expect(s.to_s).to include 'State'
              expect(s.to_s).to include 'Resource Pool'
              expect(s.to_s).to include 'IPs'
              expect(s.to_s).to_not include 'job1/0'
              expect(s.to_s).to_not include 'process-1'
              expect(s.to_s).to_not include 'process-2'
              expect(s.to_s).to include 'job2/0'
              expect(s.to_s).to_not include 'process-3'
              expect(s.to_s).to_not include 'process-4'
            end
            expect(command).to receive(:say).with('Instances total: 1')
            perform
          end

          it 'shows instance and its processes when one of processes is failing' do
            vm2_state['processes'][0]['state'] = 'failing'

            expect(command).to receive(:say) do |s|
              expect(s.to_s).to include 'Instance'
              expect(s.to_s).to include 'State'
              expect(s.to_s).to include 'Resource Pool'
              expect(s.to_s).to include 'IPs'
              expect(s.to_s).to_not include 'job1/0'
              expect(s.to_s).to_not include 'process-1'
              expect(s.to_s).to_not include 'process-2'
              expect(s.to_s).to include 'job2/0'
              expect(s.to_s).to include 'process-3'
              expect(s.to_s).to_not include 'process-4'
            end
            expect(command).to receive(:say).with('Instances total: 1')
            perform
          end

          it 'shows instance and its processes when instance and one of processes are failing' do
            vm2_state["job_state"] = 'failing'
            vm2_state['processes'][0]['state'] = 'failing'

            expect(command).to receive(:say) do |s|
              expect(s.to_s).to include 'Instance'
              expect(s.to_s).to include 'State'
              expect(s.to_s).to include 'Resource Pool'
              expect(s.to_s).to include 'IPs'
              expect(s.to_s).to_not include 'job1/0'
              expect(s.to_s).to_not include 'process-1'
              expect(s.to_s).to_not include 'process-2'
              expect(s.to_s).to include 'failing'
              expect(s.to_s).to include 'job2/0'
              expect(s.to_s).to include 'process-3'
              expect(s.to_s).to_not include 'process-4'
            end
            expect(command).to receive(:say).with('Instances total: 1')
            perform
          end
        end
      end
    end

    context 'when deployment has no instances' do
      before { allow(director).to receive(:fetch_vm_state).with(deployment) { [] } }

      it 'does not raise an error and says "No instances"' do
        expect(command).to receive(:say).with('No instances')
        expect { perform }.to_not raise_error
      end
    end
  end
end<|MERGE_RESOLUTION|>--- conflicted
+++ resolved
@@ -81,15 +81,14 @@
     let(:deployment) { 'dep1' }
     let(:options) { {details: false, dns: false, vitals: false, failing: false} }
 
-<<<<<<< HEAD
-    let(:vm_state) {
+    let(:vm_state1) {
       {
         'job_name' => 'job1',
         'index' => 0,
         'ips' => %w{192.168.0.1 192.168.0.2},
         'dns' => %w{index.job.network.deployment.microbosh index.job.network2.deployment.microbosh},
         'vitals' => 'vitals',
-        'job_state' => 'awesome',
+        'job_state' => 'running',
         'resource_pool' => 'rp1',
         'vm_cid' => 'vm-cid1',
         'disk_cid' => 'disk-cid1',
@@ -100,43 +99,6 @@
             'user' => 4,
             'sys' => 5,
             'wait' => 6,
-=======
-    context 'when the deployment has instances' do
-      before { allow(director).to receive(:fetch_vm_state).with(deployment) { [vm1_state, vm2_state] } }
-
-      let(:vm1_state) {
-        {
-          'job_name' => 'job1',
-          'index' => 0,
-          'ips' => %w{192.168.0.1 192.168.0.2},
-          'dns' => %w{index.job.network.deployment.microbosh index.job.network2.deployment.microbosh},
-          'vitals' => 'vitals',
-          'job_state' => 'running',
-          'resource_pool' => 'rp1',
-          'vm_cid' => 'vm-cid1',
-          'disk_cid' => 'disk-cid1',
-          'agent_id' => 'agent1',
-          'vitals' => {
-            'load' => [1, 2, 3],
-            'cpu' => {
-              'user' => 4,
-              'sys' => 5,
-              'wait' => 6,
-            },
-            'mem' => {
-              'percent' => 7,
-              'kb' => 8,
-            },
-            'swap' => {
-              'percent' => 9,
-              'kb' => 10,
-            },
-            'disk' => {
-              'system' => {'percent' => 11},
-              'ephemeral' => {'percent' => 12},
-              'persistent' => {'percent' => 13},
-            },
->>>>>>> efe1fce5
           },
           'mem' => {
             'percent' => 7,
@@ -170,9 +132,9 @@
       before { options[:details] = true }
 
       it 'does not display when no vm has a disk cid' do
-        vm_state.delete('disk_cid')
-
-        allow(director).to receive(:fetch_vm_state).with(deployment) { [vm_state] }
+        vm_state1.delete('disk_cid')
+
+        allow(director).to receive(:fetch_vm_state).with(deployment) { [vm_state1] }
 
         expect(command).to receive(:say) do |display_output|
 
@@ -183,10 +145,10 @@
       end
 
       it 'display when second instance has a disk cid' do
-        vm_state2 = vm_state.clone
-
-        vm_state.delete('disk_cid')
-        allow(director).to receive(:fetch_vm_state).with(deployment) { [vm_state, vm_state2] }
+        vm_state2 = vm_state1.clone
+
+        vm_state1.delete('disk_cid')
+        allow(director).to receive(:fetch_vm_state).with(deployment) { [vm_state1, vm_state2] }
 
         expect(command).to receive(:say) do |display_output|
 
@@ -199,11 +161,11 @@
 
     context 'when the server returns instance ids' do
       before {
-        vm_state['instance_id'] = 'abcdefgh-xxxx-xxxx-xxxx-xxxxxxxxxxxx'
-        vm_state2 = vm_state.clone
+        vm_state1['instance_id'] = 'abcdefgh-xxxx-xxxx-xxxx-xxxxxxxxxxxx'
+        vm_state2 = vm_state1.clone
         vm_state2['instance_id'] = 'stuvwxyz-xxxx-xxxx-xxxx-xxxxxxxxxxxx'
         vm_state2['index'] = 1
-        allow(director).to receive(:fetch_vm_state).with(deployment) { [vm_state, vm_state2] }
+        allow(director).to receive(:fetch_vm_state).with(deployment) { [vm_state1, vm_state2] }
       }
 
       it 'should include the instance id in the output' do
@@ -217,13 +179,13 @@
 
     context 'sorting multiple instances' do
       it 'sort by job name first' do
-        vm_state.delete('availability_zone')
-
-        vm_state2 = vm_state.clone
+        vm_state1.delete('availability_zone')
+
+        vm_state2 = vm_state1.clone
         vm_state2['job_name'] = 'job0'
         vm_state2['availability_zone'] = 'az2'
 
-        allow(director).to receive(:fetch_vm_state).with(deployment) { [vm_state2, vm_state] }
+        allow(director).to receive(:fetch_vm_state).with(deployment) { [vm_state2, vm_state1] }
 
         expect(command).to receive(:say) do |display_output|
 
@@ -236,18 +198,18 @@
       end
 
       it 'if name is the same, sort by AZ' do
-        vm_state.delete('availability_zone')
-
-        vm_state2 = vm_state.clone
+        vm_state1.delete('availability_zone')
+
+        vm_state2 = vm_state1.clone
         vm_state2['availability_zone'] = 'az1'
 
-        vm_state3 = vm_state.clone
+        vm_state3 = vm_state1.clone
         vm_state3['availability_zone'] = 'az2'
 
-        vm_state4 = vm_state.clone
+        vm_state4 = vm_state1.clone
         vm_state4['availability_zone'] = 'zone1'
 
-        allow(director).to receive(:fetch_vm_state).with(deployment) { [vm_state3, vm_state4, vm_state2, vm_state] }
+        allow(director).to receive(:fetch_vm_state).with(deployment) { [vm_state3, vm_state4, vm_state2, vm_state1] }
 
         expect(command).to receive(:say) do |display_output|
 
@@ -267,7 +229,7 @@
     end
 
     context 'when the deployment has instances' do
-      before { allow(director).to receive(:fetch_vm_state).with(deployment) { [vm_state] } }
+      before { allow(director).to receive(:fetch_vm_state).with(deployment) { [vm_state1] } }
 
       let(:vm2_state) {
         {
@@ -312,12 +274,12 @@
             },
           ],
           'resurrection_paused' => true,
+          'availability_zone' => 'az2'
         }
       }
 
       context 'default' do
         it 'show basic vms information' do
-<<<<<<< HEAD
           expect(command).to receive(:say) do |display_output|
             expect(display_output.to_s).to include 'Instance'
             expect(display_output.to_s).to include 'State'
@@ -325,25 +287,15 @@
             expect(display_output.to_s).to include 'Resource Pool'
             expect(display_output.to_s).to include 'IPs'
             expect(display_output.to_s).to include 'job1/0'
-            expect(display_output.to_s).to include 'awesome'
+            expect(display_output.to_s).to include 'running'
             expect(display_output.to_s).to include 'az1'
             expect(display_output.to_s).to include 'rp1'
             expect(display_output.to_s).to include '| 192.168.0.1'
             expect(display_output.to_s).to include '| 192.168.0.2'
-=======
-          expect(command).to receive(:say) do |s|
-            expect(s.to_s).to include 'Instance'
-            expect(s.to_s).to include 'State'
-            expect(s.to_s).to include 'Resource Pool'
-            expect(s.to_s).to include 'IPs'
-            expect(s.to_s).to include 'job1/0'
-            expect(s.to_s).to include 'running'
-            expect(s.to_s).to include 'rp1'
-            expect(s.to_s).to include '| 192.168.0.1'
-            expect(s.to_s).to include '| 192.168.0.2'
-            expect(s.to_s).to include 'job2/0'
-            expect(s.to_s).to include '| 192.168.0.3'
-            expect(s.to_s).to include '| 192.168.0.4'
+            expect(display_output.to_s).to include 'job2/0'
+            expect(display_output.to_s).to include 'az2'
+            expect(display_output.to_s).to include '| 192.168.0.3'
+            expect(display_output.to_s).to include '| 192.168.0.4'
           end
           expect(command).to receive(:say).with('Instances total: 2')
           perform
@@ -353,44 +305,45 @@
           options[:failing] = true
           vm2_state['job_state'] = 'failing'
 
-          expect(command).to receive(:say) do |s|
-            expect(s.to_s).to include 'Instance'
-            expect(s.to_s).to include 'State'
-            expect(s.to_s).to include 'Resource Pool'
-            expect(s.to_s).to include 'IPs'
-            expect(s.to_s).to_not include 'job1/0'
-            expect(s.to_s).to include 'failing'
-            expect(s.to_s).to include 'rp1'
-            expect(s.to_s).to_not include '| 192.168.0.1'
-            expect(s.to_s).to_not include '| 192.168.0.2'
-            expect(s.to_s).to include 'job2/0'
-            expect(s.to_s).to include '| 192.168.0.3'
-            expect(s.to_s).to include '| 192.168.0.4'
->>>>>>> efe1fce5
+          expect(command).to receive(:say) do |display_output|
+            expect(display_output.to_s).to include 'Instance'
+            expect(display_output.to_s).to include 'State'
+            expect(display_output.to_s).to include 'AZ'
+            expect(display_output.to_s).to include 'Resource Pool'
+            expect(display_output.to_s).to include 'IPs'
+            expect(display_output.to_s).to_not include 'job1/0'
+            expect(display_output.to_s).to include 'failing'
+            expect(display_output.to_s).to include 'az1'
+            expect(display_output.to_s).to include 'rp1'
+            expect(display_output.to_s).to_not include '| 192.168.0.1'
+            expect(display_output.to_s).to_not include '| 192.168.0.2'
+            expect(display_output.to_s).to include 'job2/0'
+            expect(display_output.to_s).to include 'az2'
+            expect(display_output.to_s).to include '| 192.168.0.3'
+            expect(display_output.to_s).to include '| 192.168.0.4'
           end
           expect(command).to receive(:say).with('Instances total: 1')
           perform
         end
 
-<<<<<<< HEAD
         it 'show AZ in basic vms information' do
-          vm_state['availability_zone'] = 'az1'
+          vm_state1['availability_zone'] = 'az1'
           expect(command).to receive(:say) do |display_output|
             expect(display_output.to_s).to include 'AZ'
             expect(display_output.to_s).to include 'az1'
+            expect(display_output.to_s).to include 'az2'
           end
           perform
         end
 
         it 'do not show AZ in basic vms information when there is no AZ info' do
-          vm_state.delete('availability_zone')
+          vm_state1.delete('availability_zone')
           expect(command).to receive(:say) do |display_output|
             expect(display_output.to_s).to_not include 'AZ'
           end
           perform
         end
 
-=======
         it 'show all instances when --failing option is specified and no instance failing' do
           options[:failing] = true
           vm2_state['processes'][0]['state'] = 'failing'
@@ -398,14 +351,12 @@
           expect(command).to receive(:say).with('No failing instances')
           perform
         end
->>>>>>> efe1fce5
       end
 
       context 'with details' do
         before { options[:details] = true }
 
         it 'shows vm details with active disk' do
-<<<<<<< HEAD
           expect(command).to receive(:say) do |display_output|
             expect(display_output.to_s).to include 'Instance'
             expect(display_output.to_s).to include 'State'
@@ -417,7 +368,7 @@
             expect(display_output.to_s).to include 'Agent ID'
             expect(display_output.to_s).to include 'Resurrection'
             expect(display_output.to_s).to include 'job1/0'
-            expect(display_output.to_s).to include 'awesome'
+            expect(display_output.to_s).to include 'running'
             expect(display_output.to_s).to include 'az1'
             expect(display_output.to_s).to include 'rp1'
             expect(display_output.to_s).to include '| 192.168.0.1'
@@ -426,62 +377,31 @@
             expect(display_output.to_s).to include 'disk-cid1'
             expect(display_output.to_s).to include 'agent1'
             expect(display_output.to_s).to include 'paused'
-=======
-          expect(command).to receive(:say) do |s|
-            expect(s.to_s).to include 'Instance'
-            expect(s.to_s).to include 'State'
-            expect(s.to_s).to include 'Resource Pool'
-            expect(s.to_s).to include 'IPs'
-            expect(s.to_s).to include 'VM CID'
-            expect(s.to_s).to include 'Disk CID'
-            expect(s.to_s).to include 'Agent ID'
-            expect(s.to_s).to include 'Resurrection'
-            expect(s.to_s).to include 'job1/0'
-            expect(s.to_s).to include 'running'
-            expect(s.to_s).to include 'rp1'
-            expect(s.to_s).to include '| 192.168.0.1'
-            expect(s.to_s).to include '| 192.168.0.2'
-            expect(s.to_s).to include 'vm-cid1'
-            expect(s.to_s).to include 'disk-cid1'
-            expect(s.to_s).to include 'agent1'
-            expect(s.to_s).to include 'paused'
-            expect(s.to_s).to include 'job2/0'
-            expect(s.to_s).to include '| 192.168.0.3'
-            expect(s.to_s).to include '| 192.168.0.4'
-            expect(s.to_s).to include 'vm-cid2'
-            expect(s.to_s).to include 'disk-cid2'
-            expect(s.to_s).to include 'agent2'
->>>>>>> efe1fce5
+            expect(display_output.to_s).to include 'job2/0'
+            expect(display_output.to_s).to include 'az2'
+            expect(display_output.to_s).to include '| 192.168.0.3'
+            expect(display_output.to_s).to include '| 192.168.0.4'
+            expect(display_output.to_s).to include 'vm-cid2'
+            expect(display_output.to_s).to include 'disk-cid2'
+            expect(display_output.to_s).to include 'agent2'
           end
           expect(command).to receive(:say).with('Instances total: 2')
           perform
         end
 
         it 'shows vm details without active disk' do
-<<<<<<< HEAD
-          vm_state['disk_cid'] = nil
+          vm_state1['disk_cid'] = nil
           expect(command).to receive(:say) do |display_output|
             expect(display_output.to_s).to include 'n/a'
-=======
-          vm1_state['disk_cid'] = nil
-          expect(command).to receive(:say) do |s|
-            expect(s.to_s).to include 'n/a'
->>>>>>> efe1fce5
           end
           expect(command).to receive(:say).with('Instances total: 2')
           perform
         end
 
         it 'does not show disk cid when response does not contain disk cid info' do
-<<<<<<< HEAD
-          vm_state.delete('disk_cid')
+          vm_state1.delete('disk_cid')
           expect(command).to receive(:say) do |display_output|
             expect(display_output.to_s).to_not include 'Disk CID'
-=======
-          vm1_state.delete('disk_cid')
-          expect(command).to receive(:say) do |s|
-            expect(s.to_s).to_not include 'Disk CID'
->>>>>>> efe1fce5
           end
           expect(command).to receive(:say).with('Instances total: 2')
           perform
@@ -525,7 +445,6 @@
         before { options[:dns] = true }
 
         it 'shows DNS A records' do
-<<<<<<< HEAD
           expect(command).to receive(:say) do |display_output|
             expect(display_output.to_s).to include 'Instance'
             expect(display_output.to_s).to include 'State'
@@ -534,31 +453,17 @@
             expect(display_output.to_s).to include 'IPs'
             expect(display_output.to_s).to include 'DNS A records'
             expect(display_output.to_s).to include 'job1/0'
-            expect(display_output.to_s).to include 'awesome'
+            expect(display_output.to_s).to include 'running'
             expect(display_output.to_s).to include 'az1'
             expect(display_output.to_s).to include 'rp1'
             expect(display_output.to_s).to include '| 192.168.0.1'
             expect(display_output.to_s).to include '| 192.168.0.2'
             expect(display_output.to_s).to include '| index.job.network.deployment.microbosh'
+            expect(display_output.to_s).to include 'job2/0'
+            expect(display_output.to_s).to include 'az1'
+            expect(display_output.to_s).to include '| 192.168.0.3'
+            expect(display_output.to_s).to include '| 192.168.0.4'
             expect(display_output.to_s).to include '| index.job.network2.deployment.microbosh'
-=======
-          expect(command).to receive(:say) do |s|
-            expect(s.to_s).to include 'Instance'
-            expect(s.to_s).to include 'State'
-            expect(s.to_s).to include 'Resource Pool'
-            expect(s.to_s).to include 'IPs'
-            expect(s.to_s).to include 'DNS A records'
-            expect(s.to_s).to include 'job1/0'
-            expect(s.to_s).to include 'running'
-            expect(s.to_s).to include 'rp1'
-            expect(s.to_s).to include '| 192.168.0.1'
-            expect(s.to_s).to include '| 192.168.0.2'
-            expect(s.to_s).to include '| index.job.network.deployment.microbosh'
-            expect(s.to_s).to include 'job2/0'
-            expect(s.to_s).to include '| 192.168.0.3'
-            expect(s.to_s).to include '| 192.168.0.4'
-            expect(s.to_s).to include '| index.job.network2.deployment.microbosh'
->>>>>>> efe1fce5
           end
           expect(command).to receive(:say).with('Instances total: 2')
           perform
@@ -569,7 +474,6 @@
         before { options[:vitals] = true }
 
         it 'shows the instance vitals' do
-<<<<<<< HEAD
           expect(command).to receive(:say) do |display_output|
             expect(display_output.to_s).to include 'Instance'
             expect(display_output.to_s).to include 'State'
@@ -582,11 +486,15 @@
             expect(display_output.to_s).to include 'Memory Usage'
             expect(display_output.to_s).to include 'Swap Usage'
             expect(display_output.to_s).to include 'job1/0'
-            expect(display_output.to_s).to include 'awesome'
+            expect(display_output.to_s).to include 'job2/0'
+            expect(display_output.to_s).to include 'running'
             expect(display_output.to_s).to include 'az1'
+            expect(display_output.to_s).to include 'az2'
             expect(display_output.to_s).to include 'rp1'
             expect(display_output.to_s).to include '| 192.168.0.1'
             expect(display_output.to_s).to include '| 192.168.0.2'
+            expect(display_output.to_s).to include '| 192.168.0.3'
+            expect(display_output.to_s).to include '| 192.168.0.4'
             expect(display_output.to_s).to include '1, 2, 3'
             expect(display_output.to_s).to include '4%'
             expect(display_output.to_s).to include '5%'
@@ -596,42 +504,13 @@
             expect(display_output.to_s).to include '11%'
             expect(display_output.to_s).to include '12%'
             expect(display_output.to_s).to include '13%'
-=======
-          expect(command).to receive(:say) do |s|
-            expect(s.to_s).to include 'Instance'
-            expect(s.to_s).to include 'State'
-            expect(s.to_s).to include 'Resource Pool'
-            expect(s.to_s).to include 'IPs'
-            expect(s.to_s).to include 'Load'
-            expect(s.to_s).to include '(avg01, avg05, avg15)'
-            expect(s.to_s).to include 'CPU'
-            expect(s.to_s).to include 'Memory Usage'
-            expect(s.to_s).to include 'Swap Usage'
-            expect(s.to_s).to include 'job1/0'
-            expect(s.to_s).to include 'job2/0'
-            expect(s.to_s).to include 'running'
-            expect(s.to_s).to include 'rp1'
-            expect(s.to_s).to include '| 192.168.0.1'
-            expect(s.to_s).to include '| 192.168.0.2'
-            expect(s.to_s).to include '| 192.168.0.3'
-            expect(s.to_s).to include '| 192.168.0.4'
-            expect(s.to_s).to include '1, 2, 3'
-            expect(s.to_s).to include '4%'
-            expect(s.to_s).to include '5%'
-            expect(s.to_s).to include '6%'
-            expect(s.to_s).to include '7% (8.0K)'
-            expect(s.to_s).to include '9% (10.0K)'
-            expect(s.to_s).to include '11%'
-            expect(s.to_s).to include '12%'
-            expect(s.to_s).to include '13%'
->>>>>>> efe1fce5
           end
           expect(command).to receive(:say).with('Instances total: 2')
           perform
         end
 
         it 'shows the instance vitals with unavailable ephemeral and persistent disks' do
-          new_vm_state = vm1_state
+          new_vm_state = vm_state1
           new_vm_state['vitals']['disk'].delete('ephemeral')
           new_vm_state['vitals']['disk'].delete('persistent')
           allow(director).to receive(:fetch_vm_state).with(deployment) { [new_vm_state] }
