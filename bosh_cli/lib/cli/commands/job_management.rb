--- conflicted
+++ resolved
@@ -53,14 +53,6 @@
       def change_job_state(state, job, index = nil)
         auth_required
         manifest = parse_manifest(state)
-<<<<<<< HEAD
-
-        unless job == '*'
-          job_must_exist_in_deployment(manifest.hash, job)
-          index = valid_index_for(index) unless state == :stop || state  == :detach
-        end
-=======
->>>>>>> 6e1987df
         job_state = JobState.new(self, manifest, skip_drain: skip_drain?)
         status, task_id, completion_desc = job_state.change(state, job, index, force?)
         task_report(status, task_id, completion_desc)
