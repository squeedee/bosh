--- conflicted
+++ resolved
@@ -44,25 +44,14 @@
   specs:
     bosh-director (1.3069.0)
       bcrypt-ruby (~> 3.0.1)
-<<<<<<< HEAD
-      blobstore_client (~> 1.3068.0)
-      bosh-core (~> 1.3068.0)
-      bosh-director-core (~> 1.3068.0)
-      bosh-registry (~> 1.3068.0)
-      bosh-template (~> 1.3068.0)
-      bosh_aws_cpi (~> 2.0.0)
-      bosh_common (~> 1.3068.0)
-      bosh_cpi (~> 1.3068.0)
-=======
       blobstore_client (~> 1.3069.0)
       bosh-core (~> 1.3069.0)
       bosh-director-core (~> 1.3069.0)
       bosh-registry (~> 1.3069.0)
       bosh-template (~> 1.3069.0)
-      bosh_aws_cpi (~> 1.3069.0)
+      bosh_aws_cpi (~> 2.0.0)
       bosh_common (~> 1.3069.0)
       bosh_cpi (~> 1.3069.0)
->>>>>>> 61259233
       bosh_openstack_cpi (~> 2.0.0)
       bosh_vcloud_cpi (= 0.11.0)
       bosh_vsphere_cpi (~> 2.0.0)
@@ -138,15 +127,9 @@
 PATH
   remote: bosh-stemcell
   specs:
-<<<<<<< HEAD
-    bosh-stemcell (1.3068.0)
-      bosh-core (~> 1.3068.0)
-      bosh_aws_cpi (~> 2.0.0)
-=======
     bosh-stemcell (1.3069.0)
       bosh-core (~> 1.3069.0)
-      bosh_aws_cpi (~> 1.3069.0)
->>>>>>> 61259233
+      bosh_aws_cpi (~> 2.0.0)
 
 PATH
   remote: bosh-template
@@ -155,20 +138,6 @@
       semi_semantic (~> 1.1.0)
 
 PATH
-<<<<<<< HEAD
-=======
-  remote: bosh_aws_cpi
-  specs:
-    bosh_aws_cpi (1.3069.0)
-      aws-sdk (= 1.60.2)
-      bosh-registry (~> 1.3069.0)
-      bosh_common (~> 1.3069.0)
-      bosh_cpi (~> 1.3069.0)
-      httpclient (= 2.4.0)
-      yajl-ruby (>= 0.8.2)
-
-PATH
->>>>>>> 61259233
   remote: bosh_cli
   specs:
     bosh_cli (1.3069.0)
@@ -190,38 +159,16 @@
 PATH
   remote: bosh_cli_plugin_aws
   specs:
-<<<<<<< HEAD
-    bosh_cli_plugin_aws (1.3068.0)
-      bosh-core (~> 1.3068.0)
-      bosh-stemcell (~> 1.3068.0)
-      bosh_aws_cpi (~> 2.0.0)
-      bosh_cli (~> 1.3068.0)
-      bosh_cli_plugin_micro (~> 1.3068.0)
-=======
     bosh_cli_plugin_aws (1.3069.0)
       bosh-core (~> 1.3069.0)
       bosh-stemcell (~> 1.3069.0)
-      bosh_aws_cpi (~> 1.3069.0)
+      bosh_aws_cpi (~> 2.0.0)
       bosh_cli (~> 1.3069.0)
       bosh_cli_plugin_micro (~> 1.3069.0)
->>>>>>> 61259233
 
 PATH
   remote: bosh_cli_plugin_micro
   specs:
-<<<<<<< HEAD
-    bosh_cli_plugin_micro (1.3068.0)
-      agent_client (~> 1.3068.0)
-      blobstore_client (~> 1.3068.0)
-      bosh-core (~> 1.3068.0)
-      bosh-director-core (~> 1.3068.0)
-      bosh-registry (~> 1.3068.0)
-      bosh-stemcell (~> 1.3068.0)
-      bosh_aws_cpi (~> 2.0.0)
-      bosh_cli (~> 1.3068.0)
-      bosh_common (~> 1.3068.0)
-      bosh_cpi (~> 1.3068.0)
-=======
     bosh_cli_plugin_micro (1.3069.0)
       agent_client (~> 1.3069.0)
       blobstore_client (~> 1.3069.0)
@@ -229,11 +176,10 @@
       bosh-director-core (~> 1.3069.0)
       bosh-registry (~> 1.3069.0)
       bosh-stemcell (~> 1.3069.0)
-      bosh_aws_cpi (~> 1.3069.0)
+      bosh_aws_cpi (~> 2.0.0)
       bosh_cli (~> 1.3069.0)
       bosh_common (~> 1.3069.0)
       bosh_cpi (~> 1.3069.0)
->>>>>>> 61259233
       bosh_openstack_cpi (~> 2.0.0)
       bosh_vcloud_cpi (= 0.11.0)
       bosh_vsphere_cpi (~> 2.0.0)
