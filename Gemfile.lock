GIT
  remote: https://github.com/pivotal-cf-experimental/fakefs.git
  revision: ebde3d6cbe20339895adcb511108a12ee7820c2c
  ref: ebde3d6c
  specs:
    fakefs (0.5.2)

PATH
  remote: agent_client
  specs:
    agent_client (1.2859.0)
      httpclient (= 2.4.0)
      yajl-ruby (~> 1.2.0)

PATH
  remote: blobstore_client
  specs:
    blobstore_client (1.2859.0)
      aws-sdk (= 1.60.2)
      bosh_common (~> 1.2859.0)
      fog (~> 1.27.0)
      httpclient (= 2.4.0)
      multi_json (~> 1.1)
      ruby-atmos-pure (~> 1.0.5)

PATH
  remote: bosh-core
  specs:
    bosh-core (1.2859.0)
      gibberish (~> 1.2.0)
      yajl-ruby (~> 1.2.0)

PATH
  remote: bosh-dev
  specs:
    bosh-dev (0.0.1.unpublished)
      bosh-core
      bosh-stemcell
      bosh_cli
      bosh_cli_plugin_aws
      bosh_common
      bundler
      logging
      membrane
      peach
      ruby_vcloud_sdk (= 0.7.1)

PATH
  remote: bosh-director
  specs:
    bosh-director (1.2859.0)
      bcrypt-ruby (~> 3.0.1)
      blobstore_client (~> 1.2859.0)
      bosh-core (~> 1.2859.0)
      bosh-director-core (~> 1.2859.0)
      bosh-template (~> 1.2859.0)
      bosh_aws_cpi (~> 1.2859.0)
      bosh_common (~> 1.2859.0)
      bosh_cpi (~> 1.2859.0)
      bosh_openstack_cpi (~> 1.2859.0)
      bosh_vcloud_cpi (~> 0.7.2)
<<<<<<< HEAD
      bosh_vsphere_cpi (~> 1.2858.0)
      cf-uaa-lib (~> 3.1.0)
=======
      bosh_vsphere_cpi (~> 1.2859.0)
>>>>>>> 77a6987b
      eventmachine (~> 1.0.0)
      fog (~> 1.27.0)
      httpclient (= 2.4.0)
      logging (~> 1.8.2)
      membrane (~> 1.1.0)
      nats (= 0.5.0.beta.12)
      netaddr (~> 1.5.0)
      rack-test (~> 0.6.2)
      rake
      redis (~> 3.0.2)
      resque (~> 1.25.0)
      resque-backtrace (~> 0.0.1)
      rufus-scheduler (~> 2.0.18)
      semi_semantic (~> 1.1.0)
      sequel (~> 3.43.0)
      sinatra (~> 1.4.2)
      sys-filesystem (~> 1.1.0)
      thin (~> 1.5.0)
      yajl-ruby (~> 1.2.0)

PATH
  remote: bosh-director-core
  specs:
    bosh-director-core (1.2859.0)
      bosh-template (~> 1.2859.0)
      bosh_common (~> 1.2859.0)

PATH
  remote: bosh-monitor
  specs:
    bosh-monitor (1.2859.0)
      aws-sdk (= 1.60.2)
      dogapi (~> 1.6.0)
      em-http-request (~> 0.3.0)
      eventmachine (~> 1.0.0)
      logging (~> 1.8.2)
      nats (= 0.5.0.beta.12)
      sinatra (~> 1.4.2)
      thin (~> 1.5.0)
      yajl-ruby (~> 1.2.0)

PATH
  remote: bosh-registry
  specs:
    bosh-registry (1.2859.0)
      aws-sdk (= 1.60.2)
      fog (~> 1.27.0)
      sequel (~> 3.43.0)
      sinatra (~> 1.4.2)
      thin (~> 1.5.0)
      yajl-ruby (~> 1.2.0)

PATH
  remote: bosh-release
  specs:
    bosh-release (1.2859.0)
      agent_client (~> 1.2859.0)
      blobstore_client (~> 1.2859.0)
      bosh-template (~> 1.2859.0)
      bosh_common (~> 1.2859.0)
      trollop (~> 1.16)
      yajl-ruby (~> 1.2.0)

PATH
  remote: bosh-stemcell
  specs:
    bosh-stemcell (1.2859.0)
      bosh_aws_cpi (~> 1.2859.0)

PATH
  remote: bosh-template
  specs:
    bosh-template (1.2859.0)
      semi_semantic (~> 1.1.0)

PATH
  remote: bosh_aws_cpi
  specs:
    bosh_aws_cpi (1.2859.0)
      aws-sdk (= 1.60.2)
      bosh-registry (~> 1.2859.0)
      bosh_common (~> 1.2859.0)
      bosh_cpi (~> 1.2859.0)
      httpclient (= 2.4.0)
      yajl-ruby (>= 0.8.2)

PATH
  remote: bosh_cli
  specs:
    bosh_cli (1.2859.0)
      blobstore_client (~> 1.2859.0)
      bosh-template (~> 1.2859.0)
      bosh_common (~> 1.2859.0)
      highline (~> 1.6.2)
      httpclient (= 2.4.0)
      json_pure (~> 1.7)
      minitar (~> 0.5.4)
      net-scp (~> 1.1.0)
      net-ssh (>= 2.2.1)
      net-ssh-gateway (~> 1.2.0)
      netaddr (~> 1.5.0)
      progressbar (~> 0.9.0)
      terminal-table (~> 1.4.3)

PATH
  remote: bosh_cli_plugin_aws
  specs:
    bosh_cli_plugin_aws (1.2859.0)
      bosh-stemcell (~> 1.2859.0)
      bosh_aws_cpi (~> 1.2859.0)
      bosh_cli (~> 1.2859.0)
      bosh_cli_plugin_micro (~> 1.2859.0)

PATH
  remote: bosh_cli_plugin_micro
  specs:
    bosh_cli_plugin_micro (1.2859.0)
      agent_client (~> 1.2859.0)
      blobstore_client (~> 1.2859.0)
      bosh-director-core (~> 1.2859.0)
      bosh-registry (~> 1.2859.0)
      bosh-stemcell (~> 1.2859.0)
      bosh_aws_cpi (~> 1.2859.0)
      bosh_cli (~> 1.2859.0)
      bosh_cpi (~> 1.2859.0)
      bosh_openstack_cpi (~> 1.2859.0)
      bosh_vcloud_cpi (= 0.7.2)
      bosh_vsphere_cpi (~> 1.2859.0)
      mono_logger (~> 1.1.0)
      sqlite3 (~> 1.3.7)

PATH
  remote: bosh_common
  specs:
    bosh_common (1.2859.0)
      logging (~> 1.8.2)
      semi_semantic (~> 1.1.0)

PATH
  remote: bosh_cpi
  specs:
    bosh_cpi (1.2859.0)
      bosh_common (~> 1.2859.0)
      logging (~> 1.8.2)
      membrane (~> 1.1.0)

PATH
  remote: bosh_openstack_cpi
  specs:
    bosh_openstack_cpi (1.2859.0)
      bosh-registry (~> 1.2859.0)
      bosh_common (~> 1.2859.0)
      bosh_cpi (~> 1.2859.0)
      fog (~> 1.27.0)
      httpclient (= 2.4.0)
      membrane (~> 1.1.0)
      yajl-ruby (>= 0.8.2)

PATH
  remote: bosh_vsphere_cpi
  specs:
    bosh_vsphere_cpi (1.2859.0)
      bosh_common (~> 1.2859.0)
      bosh_cpi (~> 1.2859.0)
      builder (~> 3.1.4)
      httpclient (= 2.4.0)
      membrane (~> 1.1.0)
      mysql2 (~> 0.3.11)
      nokogiri (~> 1.5.10)
      pg (~> 0.15.1)
      sequel (~> 3.43.0)

PATH
  remote: simple_blobstore_server
  specs:
    simple_blobstore_server (1.2859.0)
      sinatra (~> 1.4.2)
      thin (~> 1.5.0)

GEM
  remote: https://rubygems.org/
  specs:
    CFPropertyList (2.3.0)
    addressable (2.3.4)
    ast (2.0.0)
    aws-sdk (1.60.2)
      aws-sdk-v1 (= 1.60.2)
    aws-sdk-v1 (1.60.2)
      json (~> 1.4)
      nokogiri (>= 1.4.4)
    bcrypt-ruby (3.0.1)
    bosh_vcloud_cpi (0.7.2)
      bosh_common
      bosh_cpi
      builder (~> 3.1.4)
      httpclient (~> 2.4.0)
      membrane
      nokogiri (~> 1.5.6)
      rest-client (~> 1.6.7)
      yajl-ruby (>= 0.8.2)
    builder (3.1.4)
    cf-uaa-lib (3.1.0)
      multi_json
    codeclimate-test-reporter (0.3.0)
      simplecov (>= 0.7.1, < 1.0.0)
    coderay (1.1.0)
    crack (0.3.2)
    daemons (1.1.9)
    diff-lcs (1.2.5)
    docile (1.1.5)
    dogapi (1.6.0)
      json (>= 1.5.1)
    em-http-request (0.3.0)
      addressable (>= 2.0.0)
      escape_utils
      eventmachine (>= 0.12.9)
    erubis (2.7.0)
    escape_utils (1.0.1)
    eventmachine (1.0.3)
    excon (0.43.0)
    ffi (1.9.6)
    fission (0.5.0)
      CFPropertyList (~> 2.2)
    fog (1.27.0)
      fog-atmos
      fog-aws (~> 0.0)
      fog-brightbox (~> 0.4)
      fog-core (~> 1.27, >= 1.27.3)
      fog-ecloud
      fog-json
      fog-profitbricks
      fog-radosgw (>= 0.0.2)
      fog-sakuracloud (>= 0.0.4)
      fog-serverlove
      fog-softlayer
      fog-storm_on_demand
      fog-terremark
      fog-vmfusion
      fog-voxel
      fog-xml (~> 0.1.1)
      ipaddress (~> 0.5)
      nokogiri (~> 1.5, >= 1.5.11)
    fog-atmos (0.1.0)
      fog-core
      fog-xml
    fog-aws (0.0.7)
      fog-core (~> 1.27)
      fog-json (~> 1.0)
      fog-xml (~> 0.1)
      ipaddress (~> 0.8)
    fog-brightbox (0.7.1)
      fog-core (~> 1.22)
      fog-json
      inflecto (~> 0.0.2)
    fog-core (1.27.4)
      builder
      excon (~> 0.38)
      formatador (~> 0.2)
      mime-types
      net-scp (~> 1.1)
      net-ssh (>= 2.1.3)
    fog-ecloud (0.0.2)
      fog-core
      fog-xml
    fog-json (1.0.0)
      multi_json (~> 1.0)
    fog-profitbricks (0.0.1)
      fog-core
      fog-xml
      nokogiri
    fog-radosgw (0.0.3)
      fog-core (>= 1.21.0)
      fog-json
      fog-xml (>= 0.0.1)
    fog-sakuracloud (1.0.0)
      fog-core
      fog-json
    fog-serverlove (0.1.1)
      fog-core
      fog-json
    fog-softlayer (0.3.30)
      fog-core
      fog-json
    fog-storm_on_demand (0.1.0)
      fog-core
      fog-json
    fog-terremark (0.0.3)
      fog-core
      fog-xml
    fog-vmfusion (0.0.1)
      fission
      fog-core
    fog-voxel (0.0.2)
      fog-core
      fog-xml
    fog-xml (0.1.1)
      fog-core
      nokogiri (~> 1.5, >= 1.5.11)
    foodcritic (4.0.0)
      erubis
      gherkin (~> 2.11)
      nokogiri (~> 1.5)
      rake
      rufus-lru (~> 1.0)
      treetop (~> 1.4)
      yajl-ruby (~> 1.1)
    formatador (0.2.5)
    gherkin (2.12.2)
      multi_json (~> 1.3)
    gibberish (1.2.2)
    highline (1.6.21)
    httpclient (2.4.0)
    inflecto (0.0.2)
    ipaddress (0.8.0)
    jenkins_api_client (0.12.1)
      json
      mixlib-shellout (~> 1.1.0)
      nokogiri (~> 1.5.0)
      terminal-table (>= 1.4.0)
      thor (>= 0.16.0)
    json (1.7.7)
    json_pure (1.8.1)
    little-plugger (1.1.3)
    log4r (1.1.10)
    logging (1.8.2)
      little-plugger (>= 1.1.3)
      multi_json (>= 1.8.4)
    machinist (1.0.6)
    membrane (1.1.0)
    method_source (0.8.2)
    mime-types (2.3)
    minitar (0.5.4)
    mixlib-shellout (1.1.0)
    mono_logger (1.1.0)
    multi_json (1.10.1)
    mysql2 (0.3.11)
    nats (0.5.0.beta.12)
      daemons (>= 1.1.9)
      eventmachine (>= 1.0.3)
      json_pure (>= 1.8.0)
      thin (>= 1.5.0)
    net-scp (1.1.2)
      net-ssh (>= 2.6.5)
    net-ssh (2.9.1)
    net-ssh-gateway (1.2.0)
      net-ssh (>= 2.6.5)
    netaddr (1.5.0)
    nokogiri (1.5.11)
    parallel (0.9.2)
    parallel_tests (1.0.3)
      parallel
    parser (2.1.9)
      ast (>= 1.1, < 3.0)
      slop (~> 3.4, >= 3.4.5)
    peach (0.5.1)
    pg (0.15.1)
    polyglot (0.3.5)
    powerpack (0.0.9)
    progressbar (0.9.2)
    pry (0.10.1)
      coderay (~> 1.1.0)
      method_source (~> 0.8.1)
      slop (~> 3.4)
    rack (1.5.2)
    rack-protection (1.5.3)
      rack
    rack-test (0.6.2)
      rack (>= 1.0)
    rainbow (2.0.0)
    rake (10.3.2)
    redis (3.0.3)
    redis-namespace (1.3.1)
      redis (~> 3.0.0)
    resque (1.25.2)
      mono_logger (~> 1.0)
      multi_json (~> 1.0)
      redis-namespace (~> 1.3)
      sinatra (>= 0.9.2)
      vegas (~> 0.1.2)
    resque-backtrace (0.0.1)
      resque (>= 1.0)
    rest-client (1.6.7)
      mime-types (>= 1.16)
    rspec (3.0.0)
      rspec-core (~> 3.0.0)
      rspec-expectations (~> 3.0.0)
      rspec-mocks (~> 3.0.0)
    rspec-core (3.0.0)
      rspec-support (~> 3.0.0)
    rspec-expectations (3.0.0)
      diff-lcs (>= 1.2.0, < 2.0)
      rspec-support (~> 3.0.0)
    rspec-its (1.0.1)
      rspec-core (>= 2.99.0.beta1)
      rspec-expectations (>= 2.99.0.beta1)
    rspec-mocks (3.0.0)
      rspec-support (~> 3.0.0)
    rspec-support (3.0.0)
    rubocop (0.23.0)
      json (>= 1.7.7, < 2)
      parser (~> 2.1.9)
      powerpack (~> 0.0.6)
      rainbow (>= 1.99.1, < 3.0)
      ruby-progressbar (~> 1.4)
    ruby-atmos-pure (1.0.5)
      log4r (>= 1.1.9)
      ruby-hmac (>= 0.4.0)
    ruby-hmac (0.4.0)
    ruby-progressbar (1.5.1)
    ruby_vcloud_sdk (0.7.1)
      builder (~> 3.1.4)
      httpclient (~> 2.4.0)
      netaddr
      nokogiri (>= 1.5.6)
      rest-client (~> 1.6.7)
    rufus-lru (1.0.5)
    rufus-scheduler (2.0.24)
      tzinfo (>= 0.3.22)
    rugged (0.19.0)
    semi_semantic (1.1.0)
    sequel (3.43.0)
    serverspec (0.15.4)
      highline
      net-ssh
      rspec (>= 2.13.0)
      specinfra (>= 0.7.1)
    simplecov (0.9.0)
      docile (~> 1.1.0)
      multi_json
      simplecov-html (~> 0.8.0)
    simplecov-html (0.8.0)
    sinatra (1.4.3)
      rack (~> 1.4)
      rack-protection (~> 1.4)
      tilt (~> 1.3, >= 1.3.4)
    slop (3.5.0)
    specinfra (1.15.0)
    sqlite3 (1.3.7)
    sys-filesystem (1.1.3)
      ffi
    terminal-table (1.4.5)
    thin (1.5.1)
      daemons (>= 1.0.9)
      eventmachine (>= 0.12.6)
      rack (>= 1.0.0)
    thor (0.18.1)
    thread_safe (0.3.4)
    tilt (1.4.1)
    timecop (0.6.1)
    treetop (1.5.3)
      polyglot (~> 0.3)
    trollop (1.16.2)
    tzinfo (1.2.2)
      thread_safe (~> 0.1)
    vcr (2.7.0)
    vegas (0.1.11)
      rack (>= 1.0.0)
    webmock (1.11.0)
      addressable (>= 2.2.7)
      crack (>= 0.3.2)
    yajl-ruby (1.2.1)

PLATFORMS
  ruby

DEPENDENCIES
  agent_client!
  blobstore_client!
  bosh-core!
  bosh-dev!
  bosh-director!
  bosh-director-core!
  bosh-monitor!
  bosh-registry!
  bosh-release!
  bosh-stemcell!
  bosh-template!
  bosh_aws_cpi!
  bosh_cli!
  bosh_cli_plugin_aws!
  bosh_cli_plugin_micro!
  bosh_common!
  bosh_cpi!
  bosh_openstack_cpi!
  bosh_vsphere_cpi!
  codeclimate-test-reporter
  fakefs!
  foodcritic
  httpclient
  jenkins_api_client
  json
  machinist (~> 1.0)
  minitar
  mysql2
  nats
  net-ssh
  parallel_tests
  pg
  pry
  rack-test
  rake (~> 10.0)
  redis
  rest-client
  rspec (~> 3.0)
  rspec-its
  rubocop
  rugged
  serverspec
  simple_blobstore_server!
  simplecov (~> 0.9.0)
  specinfra
  sqlite3
  timecop
  vcr
  webmock<|MERGE_RESOLUTION|>--- conflicted
+++ resolved
@@ -59,12 +59,8 @@
       bosh_cpi (~> 1.2859.0)
       bosh_openstack_cpi (~> 1.2859.0)
       bosh_vcloud_cpi (~> 0.7.2)
-<<<<<<< HEAD
-      bosh_vsphere_cpi (~> 1.2858.0)
+      bosh_vsphere_cpi (~> 1.2859.0)
       cf-uaa-lib (~> 3.1.0)
-=======
-      bosh_vsphere_cpi (~> 1.2859.0)
->>>>>>> 77a6987b
       eventmachine (~> 1.0.0)
       fog (~> 1.27.0)
       httpclient (= 2.4.0)
