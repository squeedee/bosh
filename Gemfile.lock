--- conflicted
+++ resolved
@@ -10,15 +10,9 @@
   specs:
     blobstore_client (1.3098.0)
       aws-sdk (= 1.60.2)
-<<<<<<< HEAD
-      bosh_common (~> 1.3094.0)
+      bosh_common (~> 1.3098.0)
       fog (~> 1.34.0)
       fog-aws (~> 0.7.6)
-=======
-      bosh_common (~> 1.3098.0)
-      fog (~> 1.31.0)
-      fog-aws (<= 0.1.1)
->>>>>>> 5ea8a74f
       httpclient (= 2.4.0)
       multi_json (~> 1.1)
 
@@ -49,27 +43,15 @@
   specs:
     bosh-director (1.3098.0)
       bcrypt-ruby (~> 3.0.1)
-<<<<<<< HEAD
-      blobstore_client (~> 1.3094.0)
-      bosh-core (~> 1.3094.0)
-      bosh-director-core (~> 1.3094.0)
-      bosh-registry (~> 1.3094.0)
-      bosh-template (~> 1.3094.0)
-      bosh_aws_cpi (= 2.1.0)
-      bosh_common (~> 1.3094.0)
-      bosh_cpi (~> 1.3094.0)
-      bosh_openstack_cpi (= 2.1.0)
-=======
       blobstore_client (~> 1.3098.0)
       bosh-core (~> 1.3098.0)
       bosh-director-core (~> 1.3098.0)
       bosh-registry (~> 1.3098.0)
       bosh-template (~> 1.3098.0)
-      bosh_aws_cpi (= 2.0.2)
+      bosh_aws_cpi (= 2.1.0)
       bosh_common (~> 1.3098.0)
       bosh_cpi (~> 1.3098.0)
-      bosh_openstack_cpi (= 2.0.0)
->>>>>>> 5ea8a74f
+      bosh_openstack_cpi (= 2.1.0)
       bosh_vcloud_cpi (= 0.11.0)
       bosh_vsphere_cpi (= 2.1.0)
       cf-uaa-lib (~> 3.2.1)
@@ -143,15 +125,9 @@
 PATH
   remote: bosh-stemcell
   specs:
-<<<<<<< HEAD
-    bosh-stemcell (1.3094.0)
-      bosh-core (~> 1.3094.0)
-      bosh_aws_cpi (= 2.1.0)
-=======
     bosh-stemcell (1.3098.0)
       bosh-core (~> 1.3098.0)
-      bosh_aws_cpi (~> 2.0.0)
->>>>>>> 5ea8a74f
+      bosh_aws_cpi (= 2.1.0)
 
 PATH
   remote: bosh-template
@@ -182,39 +158,16 @@
 PATH
   remote: bosh_cli_plugin_aws
   specs:
-<<<<<<< HEAD
-    bosh_cli_plugin_aws (1.3094.0)
-      bosh-core (~> 1.3094.0)
-      bosh-stemcell (~> 1.3094.0)
-      bosh_aws_cpi (= 2.1.0)
-      bosh_cli (~> 1.3094.0)
-      bosh_cli_plugin_micro (~> 1.3094.0)
-=======
     bosh_cli_plugin_aws (1.3098.0)
       bosh-core (~> 1.3098.0)
       bosh-stemcell (~> 1.3098.0)
-      bosh_aws_cpi (~> 2.0.0)
+      bosh_aws_cpi (= 2.1.0)
       bosh_cli (~> 1.3098.0)
       bosh_cli_plugin_micro (~> 1.3098.0)
->>>>>>> 5ea8a74f
 
 PATH
   remote: bosh_cli_plugin_micro
   specs:
-<<<<<<< HEAD
-    bosh_cli_plugin_micro (1.3094.0)
-      agent_client (~> 1.3094.0)
-      blobstore_client (~> 1.3094.0)
-      bosh-core (~> 1.3094.0)
-      bosh-director-core (~> 1.3094.0)
-      bosh-registry (~> 1.3094.0)
-      bosh-stemcell (~> 1.3094.0)
-      bosh_aws_cpi (= 2.1.0)
-      bosh_cli (~> 1.3094.0)
-      bosh_common (~> 1.3094.0)
-      bosh_cpi (~> 1.3094.0)
-      bosh_openstack_cpi (= 2.1.0)
-=======
     bosh_cli_plugin_micro (1.3098.0)
       agent_client (~> 1.3098.0)
       blobstore_client (~> 1.3098.0)
@@ -222,12 +175,11 @@
       bosh-director-core (~> 1.3098.0)
       bosh-registry (~> 1.3098.0)
       bosh-stemcell (~> 1.3098.0)
-      bosh_aws_cpi (= 2.0.2)
+      bosh_aws_cpi (= 2.1.0)
       bosh_cli (~> 1.3098.0)
       bosh_common (~> 1.3098.0)
       bosh_cpi (~> 1.3098.0)
-      bosh_openstack_cpi (= 2.0.0)
->>>>>>> 5ea8a74f
+      bosh_openstack_cpi (= 2.1.0)
       bosh_vcloud_cpi (= 0.11.0)
       bosh_vsphere_cpi (= 2.1.0)
       fog-google (= 0.1.0)
