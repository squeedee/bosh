--- conflicted
+++ resolved
@@ -163,17 +163,6 @@
     end
   end
 
-<<<<<<< HEAD
-  context '/etc/group file' do
-    describe file('/etc/group') do
-      # should be owned by root user (stig: V-38458)
-      it { should be_owned_by('root') }
-      # should be owned by root group (stig: V-38459)
-      it { should be_grouped_into('root') }
-      it "should have mode 0644 or less permissive (stig: V-38461)" do
-        mode = File.stat('/etc/group').mode.to_s(8)[-4..-1].to_i(8)
-        expect(mode & '0644'.to_i(8)).to equal(mode)
-=======
   context '/etc/passwd file' do
     describe file('/etc/passwd') do
       # should be owned by root user (stig: V-38450)
@@ -185,7 +174,19 @@
     context 'should not contain password hash (stig: V-38499)' do
       describe command('grep -v "^#" /etc/passwd | awk -F: \'($2 != "x") {print}\'') do
         its (:stdout) { should eq('') }
->>>>>>> c931b133
+      end
+    end
+  end
+
+  context '/etc/group file' do
+    describe file('/etc/group') do
+      # should be owned by root user (stig: V-38458)
+      it { should be_owned_by('root') }
+      # should be owned by root group (stig: V-38459)
+      it { should be_grouped_into('root') }
+      it "should have mode 0644 or less permissive (stig: V-38461)" do
+        mode = File.stat('/etc/group').mode.to_s(8)[-4..-1].to_i(8)
+        expect(mode & '0644'.to_i(8)).to equal(mode)
       end
     end
   end
