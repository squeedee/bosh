shared_examples_for 'every OS image' do
  context 'installed by base_<os>' do
    describe command('dig -v') do # required by agent
      it { should return_exit_status(0) }
    end

    describe command('which crontab') do
      it { should return_exit_status(0) }
    end
  end

  context 'installed by bosh_sudoers' do
    describe file('/etc/sudoers') do
      it { should be_file }
      it { should contain '#includedir /etc/sudoers.d' }
    end
  end

  context 'installed by bosh_users' do
    describe command("grep -q 'export PATH=/var/vcap/bosh/bin:$PATH\n' /root/.bashrc") do
      it { should return_exit_status(0) }
    end

    describe command("grep -q 'export PATH=/var/vcap/bosh/bin:$PATH\n' /home/vcap/.bashrc") do
      it { should return_exit_status(0) }
    end

    describe command("grep -q .bashrc /root/.profile") do
      it { should return_exit_status(0) }
    end

    describe command("stat -c %a ~vcap") do
      it { should return_stdout("755") }
    end
  end

  context 'installed by rsyslosyg_config' do
    before do
      system("sudo mount --bind /dev #{backend.chroot_dir}/dev")
    end

    after do
      system("sudo umount #{backend.chroot_dir}/dev")
    end

    describe file('/etc/rsyslog.conf') do
      it { should be_file }
      it { should contain '\$ModLoad omrelp' }
    end

    describe user('syslog') do
      it { should exist }
      it { should belong_to_group 'vcap' }
    end

    describe group('adm') do
      it { should exist }
    end

    describe command('rsyslogd -N 1') do
      it { should return_stdout /version 8/ }
      it { should return_exit_status(0) }
    end

    describe file('/etc/rsyslog.d/enable-kernel-logging.conf') do
      it { should be_file }
      it { should contain('ModLoad imklog') }
    end
  end

  describe 'the sshd_config, as set up by base_ssh' do
    subject(:sshd_config) { file('/etc/ssh/sshd_config') }

    it 'is secure' do
      expect(sshd_config).to be_mode('600')
    end

    it 'shows a banner' do
      expect(sshd_config).to contain(/^Banner/)
    end

    it 'disallows root login' do
      expect(sshd_config).to contain(/^PermitRootLogin no$/)
    end

    it 'disallows X11 forwarding' do
      expect(sshd_config).to contain(/^X11Forwarding no$/)
      expect(sshd_config).to_not contain(/^X11DisplayOffset/)
    end

    it 'sets MaxAuthTries to 3' do
      expect(sshd_config).to contain(/^MaxAuthTries 3$/)
    end

    it 'sets PermitEmptyPasswords to no (stig: V-38614)' do
      expect(sshd_config).to contain(/^PermitEmptyPasswords no$/)
    end

    it 'sets HostbasedAuthentication to no (stig: V-38612)' do
      expect(sshd_config).to contain(/^HostbasedAuthentication no$/)
    end

    it 'sets Banner to /etc/issue (stig: V-38615)' do
      expect(sshd_config).to contain(/^Banner \/etc\/issue$/)
    end

    it 'sets IgnoreRhosts to yes (stig: V-38611)' do
      expect(sshd_config).to contain(/^IgnoreRhosts yes$/)
    end

    it 'sets ClientAliveInterval to 900 seconds (stig: V-38608)' do
      expect(sshd_config).to contain(/^ClientAliveInterval 900$/)
    end

    it 'sets PermitUserEnvironment to no (stig: V-38616)' do
      expect(sshd_config).to contain(/^PermitUserEnvironment no$/)
    end

    it 'sets ClientAliveCountMax to 0 (stig: V-38610)' do
      expect(sshd_config).to contain(/^ClientAliveCountMax 0$/)
    end

    it 'sets Protocol to 2 (stig: V-38607)' do
      expect(sshd_config).to contain(/^Protocol 2$/)
    end
  end

  context 'anacron is configured' do
    describe file('/etc/anacrontab') do
      it { should be_file }
      it { should contain /^RANDOM_DELAY=60$/ }
      it { should_not contain /^RANDOM_DELAY=[0-57-9][0-9]*$/ }
    end
  end

  context 'tftp is not installed (stig: V-38701)' do
    it "shouldn't be installed" do
      expect(package('tftp')).to_not be_installed
      expect(package('tftpd')).to_not be_installed
      expect(package('tftp-server')).to_not be_installed
      expect(package('atftp')).to_not be_installed
      expect(package('atftpd')).to_not be_installed
      expect(package('libnet-tftp-ruby')).to_not be_installed
      expect(package('python-tftpy')).to_not be_installed
      expect(package('tftp-hpa')).to_not be_installed
    end
  end

  context 'telnet-server is not installed (stig: V-38587, V-38589)' do
    it "shouldn't be installed" do
      expect(package('telnet-server')).to_not be_installed
      expect(package('telnetd')).to_not be_installed
      expect(package('telnetd-ssl')).to_not be_installed
      expect(package('telnet-server-krb5')).to_not be_installed
      expect(package('inetutils-telnetd')).to_not be_installed
      expect(package('mactelnet-server')).to_not be_installed
    end
  end

  context 'rsh-server is not installed (stig: V-38598, V-38591, V-38594, V-38602)' do
    describe package('rsh-server') do
      it { should_not be_installed }
    end
  end

  context '/etc/passwd file' do
    describe file('/etc/passwd') do
      # should be owned by root user (stig: V-38450)
      it { should be_owned_by('root') }
      # should be group-owned by root group (stig: V-38451)
      it { should be_grouped_into('root') }
    end

    context 'should not contain password hash (stig: V-38499)' do
      describe command('grep -v "^#" /etc/passwd | awk -F: \'($2 != "x") {print}\'') do
        its (:stdout) { should eq('') }
      end
    end
  end

  context '/etc/group file' do
    describe file('/etc/group') do
      # should be owned by root user (stig: V-38458)
      it { should be_owned_by('root') }
      # should be owned by root group (stig: V-38459)
      it { should be_grouped_into('root') }
      it "should have mode 0644 or less permissive (stig: V-38461)" do
        mode = File.stat('/etc/group').mode.to_s(8)[-4..-1].to_i(8)
        expect(mode & '0644'.to_i(8)).to equal(mode)
      end
    end
  end

<<<<<<< HEAD
  context '/etc/gshadow file' do
    describe file('/etc/gshadow') do
      # should be owned by root user (stig: V-38443)
      it { should be_owned_by('root') }
      # should be owned by root group (stig: V-38448)
      it { should be_grouped_into('root') }
      # should have mode 0 (stig: V-38449)
      it { should be_mode('0') }
=======
  context 'find world-writable files (stig: V-38643)' do
    describe command('find \/ -xdev -type f -perm -002') do
      its (:stdout) { should eq('') }
>>>>>>> 5697edfe
    end
  end
end<|MERGE_RESOLUTION|>--- conflicted
+++ resolved
@@ -191,7 +191,6 @@
     end
   end
 
-<<<<<<< HEAD
   context '/etc/gshadow file' do
     describe file('/etc/gshadow') do
       # should be owned by root user (stig: V-38443)
@@ -200,11 +199,12 @@
       it { should be_grouped_into('root') }
       # should have mode 0 (stig: V-38449)
       it { should be_mode('0') }
-=======
+    end
+  end
+
   context 'find world-writable files (stig: V-38643)' do
     describe command('find \/ -xdev -type f -perm -002') do
       its (:stdout) { should eq('') }
->>>>>>> 5697edfe
     end
   end
 end