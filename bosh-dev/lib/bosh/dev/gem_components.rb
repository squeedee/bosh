require 'rake'
require 'bosh/dev/gem_component'
require 'bosh/dev/gem_version'

module Bosh::Dev
  class GemComponents
    include Enumerable

    def initialize(build_number)
      @gem_version = GemVersion.new(build_number)
    end

    def build_release_gems
      FileUtils.mkdir_p build_dir

      stage_with_dependencies

      components.each do |component|
        finalize_release_directory(component)
      end

      FileUtils.rm_rf "/tmp/all_the_gems/#{Process.pid}"
    end

    def each(&block)
      %w(
        agent_client
        blobstore_client
        bosh-core
        bosh-stemcell
        bosh-template
        bosh_cli
        bosh_cli_plugin_aws
        bosh_cli_plugin_micro
        bosh_common
        bosh_cpi
        bosh-registry
        bosh-director
        bosh-director-core
        bosh-monitor
        bosh-release
        simple_blobstore_server
      ).each(&block)
    end

    def components
      @components ||= map { |component| GemComponent.new(component, @gem_version.version) }
    end

    private

    def has_db?(component_name)
      %w(bosh-director bosh-registry).include?(component_name)
    end

    def uses_bundler?(component_name)
      %w(bosh-director bosh-monitor bosh-registry).include?(component_name)
    end

    def root
      GemComponent::ROOT
    end

    def stage_with_dependencies
      FileUtils.rm_rf 'pkg'
      FileUtils.mkdir_p stage_dir

      components.each { |component| component.update_version }
      components.each { |component| component.build_gem(stage_dir) }

      Rake::FileUtilsExt.sh "cp #{root}/pkg/gems/*.gem #{build_dir}"
      Rake::FileUtilsExt.sh "cp #{root}/vendor/cache/*.gem #{build_dir}"
    end

    def stage_dir
      "#{root}/pkg/gems/"
    end

    def finalize_release_directory(component)
      dirname = "#{root}/release/src/bosh/#{component.name}"
      if uses_bundler?(component.name)
        dirname = File.join(dirname, 'vendor/cache')
      end

      FileUtils.rm_rf dirname
      FileUtils.mkdir_p dirname

      component.dependencies.each do |dependency|
        if gem_exists?(dependency)
          Rake::FileUtilsExt.sh "cp #{build_dir}/#{dependency.name}-*.gem #{dirname}"
        else
          puts "Possible issue with gem git source. Will try to build from source."
<<<<<<< HEAD
          #in case of no gem,migr check if there is source of the gem and build it. Bundler at this moment does not build gem if source is git in Gemfile
=======
>>>>>>> 109b6c1d
          #in case of no gem, check if there is source of the gem and build it. Bundler at this moment does not build gem if source is git in Gemfile
          spec = Bundler.load.specs.find { |s| s.name == dependency.name }
          raise Bundler::GemNotFound, "Could not find gem '#{dependency.name}' in the current bundle." unless spec
          Rake::FileUtilsExt.sh "cd #{spec.full_gem_path} && gem build #{dependency.name}.gemspec && mv #{dependency.name}-#{dependency.version}.gem #{dirname}"
        end
      end

      if has_db?(component.name)
        Rake::FileUtilsExt.sh "cp #{build_dir}/pg*.gem #{dirname}"
        Rake::FileUtilsExt.sh "cp #{build_dir}/mysql*.gem #{dirname}"
      end
    end

    def build_dir
      @build_dir ||= "/tmp/all_the_gems/#{Process.pid}"
    end

    private
      def gem_exists?(dependency)
        !Dir["#{build_dir}/#{dependency.name}-*.gem"].empty?
      end
  end
end<|MERGE_RESOLUTION|>--- conflicted
+++ resolved
@@ -90,10 +90,6 @@
           Rake::FileUtilsExt.sh "cp #{build_dir}/#{dependency.name}-*.gem #{dirname}"
         else
           puts "Possible issue with gem git source. Will try to build from source."
-<<<<<<< HEAD
-          #in case of no gem,migr check if there is source of the gem and build it. Bundler at this moment does not build gem if source is git in Gemfile
-=======
->>>>>>> 109b6c1d
           #in case of no gem, check if there is source of the gem and build it. Bundler at this moment does not build gem if source is git in Gemfile
           spec = Bundler.load.specs.find { |s| s.name == dependency.name }
           raise Bundler::GemNotFound, "Could not find gem '#{dependency.name}' in the current bundle." unless spec
